--- conflicted
+++ resolved
@@ -22,11 +22,7 @@
 
 ## Learn Solid
 
-<<<<<<< HEAD
-Solid is all about small composable pieces that serve as building blocks for our applications. These pieces are mostly functions which make up many shallow top-level APIs. You don't need to know about most of them to get started.
-=======
-Solid is all about small composable pieces that serve as building blocks for applications. These pieces are mostly functions which make up many shallow top-level APIs. Fortunately, to start, you won't need to know about most of them.
->>>>>>> 0fa887c5
+Solid is all about small composable pieces that serve as building blocks for applications. These pieces are mostly functions which make up many shallow top-level APIs. Fortunately, you won't need to know about most of them to get started.
 
 The two main types of building blocks you have at your disposal are Components and Reactive Primitives.
 
@@ -40,11 +36,7 @@
 <MyComponent name="Solid" />
 ```
 
-<<<<<<< HEAD
-Components are lightweight as they are not stateful themselves and have no instances. Instead, they simply serve as factory functions for our DOM elements and reactive primitives.
-=======
-Components are lightweight in that they are not stateful themselves and have no instances but instead serve as factory functions for DOM elements and reactive primitives.
->>>>>>> 0fa887c5
+Components are lightweight in that they are not stateful themselves and have no instances. Instead, they serve as factory functions for DOM elements and reactive primitives.
 
 Solid's fine-grained reactivity is built on 3 simple primitives: Signals, Memos, and Effects. Together, they form an auto-tracking synchronization engine that ensures your view stays up to date. Reactive computations take the form of simple function-wrapped expressions that execute synchronously.
 
@@ -55,7 +47,6 @@
 createEffect(() => console.log(`${first()} ${last()}`))
 ```
 
-<<<<<<< HEAD
 You can learn more about [Solid's Reactivity](reactivity.md) and [Solid's Rendering](rendering.md).
 
 You can also view our full [API Reference](../api.md).
@@ -63,15 +54,6 @@
 ## Think Solid
 
 Solid's design carries several opinions on what principles and values help us best build websites and applications. It is easier to learn and use Solid when you are aware of the philosophy behind it.
-=======
-You can learn more about them here [Solid's Reactivity](reactivity.md) and [Solid's Rendering](rendering.md).
-
-You can also view full [API Reference](../api.md)
-
-## Think Solid
-
-Solid's design carries several opinions and principles on how to create websites and applications. It is easier to learn and use Solid knowing the philosophy behind it.
->>>>>>> 0fa887c5
 
 ### 1. Declarative Data
 
