{
  "name": "solid-js",
  "description": "A declarative JavaScript library for building user interfaces.",
<<<<<<< HEAD
  "version": "1.7.0-beta.4",
=======
  "version": "1.6.16",
>>>>>>> 4c78aef3
  "author": "Ryan Carniato",
  "license": "MIT",
  "homepage": "https://solidjs.com",
  "repository": {
    "type": "git",
    "url": "https://github.com/solidjs/solid"
  },
  "main": "./dist/server.cjs",
  "module": "./dist/server.js",
  "browser": {
    "./dist/server.cjs": "./dist/solid.cjs",
    "./dist/server.js": "./dist/solid.js"
  },
  "unpkg": "./dist/solid.cjs",
  "types": "types/index.d.ts",
  "sideEffects": false,
  "type": "module",
  "files": [
    "dist",
    "store/dist",
    "store/types",
    "store/package.json",
    "web/dist",
    "web/types",
    "web/package.json",
    "h/dist",
    "h/types",
    "h/package.json",
    "h/jsx-runtime/dist",
    "h/jsx-runtime/types",
    "h/jsx-runtime/package.json",
    "h/jsx-dev-runtime/package.json",
    "html/dist",
    "html/types",
    "html/package.json",
    "universal/dist",
    "universal/types",
    "universal/package.json",
    "types",
    "jsx-runtime.d.ts"
  ],
  "exports": {
    ".": {
      "worker": {
        "import": {
          "types": "./types/index.d.ts",
          "default": "./dist/server.js"
        },
        "require": "./dist/server.cjs"
      },
      "browser": {
        "development": {
          "import": {
            "types": "./types/index.d.ts",
            "default": "./dist/dev.js"
          },
          "require": "./dist/dev.cjs"
        },
        "import": {
          "types": "./types/index.d.ts",
          "default": "./dist/solid.js"
        },
        "require": "./dist/solid.cjs"
      },
      "deno": {
        "import": {
          "types": "./types/index.d.ts",
          "default": "./dist/server.js"
        },
        "require": "./dist/server.cjs"
      },
      "node": {
        "import": {
          "types": "./types/index.d.ts",
          "default": "./dist/server.js"
        },
        "require": "./dist/server.cjs"
      },
      "development": {
        "import": {
          "types": "./types/index.d.ts",
          "default": "./dist/dev.js"
        },
        "require": "./dist/dev.cjs"
      },
      "import": {
        "types": "./types/index.d.ts",
        "default": "./dist/solid.js"
      },
      "require": "./dist/solid.cjs"
    },
    "./dist/*": "./dist/*",
    "./jsx-runtime": {
      "types": "./types/jsx.d.ts",
      "default": "./dist/solid.js"
    },
    "./jsx-dev-runtime": {
      "types": "./types/jsx.d.ts",
      "default": "./dist/solid.js"
    },
    "./store": {
      "worker": {
        "import": {
          "types": "./store/types/index.d.ts",
          "default": "./store/dist/server.js"
        },
        "require": "./store/dist/server.cjs"
      },
      "browser": {
        "development": {
          "import": {
            "types": "./store/types/index.d.ts",
            "default": "./store/dist/dev.js"
          },
          "require": "./store/dist/dev.cjs"
        },
        "import": {
          "types": "./store/types/index.d.ts",
          "default": "./store/dist/store.js"
        },
        "require": "./store/dist/store.cjs"
      },
      "deno": {
        "import": {
          "types": "./store/types/index.d.ts",
          "default": "./store/dist/server.js"
        },
        "require": "./store/dist/server.cjs"
      },
      "node": {
        "import": {
          "types": "./store/types/index.d.ts",
          "default": "./store/dist/server.js"
        },
        "require": "./store/dist/server.cjs"
      },
      "development": {
        "import": {
          "types": "./store/types/index.d.ts",
          "default": "./store/dist/dev.js"
        },
        "require": "./store/dist/dev.cjs"
      },
      "import": {
        "types": "./store/types/index.d.ts",
        "default": "./store/dist/store.js"
      },
      "require": "./store/dist/store.cjs"
    },
    "./store/dist/*": "./store/dist/*",
    "./web": {
      "worker": {
        "import": {
          "types": "./web/types/index.d.ts",
          "default": "./web/dist/server.js"
        },
        "require": "./web/dist/server.cjs"
      },
      "browser": {
        "development": {
          "import": {
            "types": "./web/types/index.d.ts",
            "default": "./web/dist/dev.js"
          },
          "require": "./web/dist/dev.cjs"
        },
        "import": {
          "types": "./web/types/index.d.ts",
          "default": "./web/dist/web.js"
        },
        "require": "./web/dist/web.cjs"
      },
      "deno": {
        "import": {
          "types": "./web/types/index.d.ts",
          "default": "./web/dist/server.js"
        },
        "require": "./web/dist/server.cjs"
      },
      "node": {
        "import": {
          "types": "./web/types/index.d.ts",
          "default": "./web/dist/server.js"
        },
        "require": "./web/dist/server.cjs"
      },
      "development": {
        "import": {
          "types": "./web/types/index.d.ts",
          "default": "./web/dist/dev.js"
        },
        "require": "./web/dist/dev.cjs"
      },
      "import": {
        "types": "./web/types/index.d.ts",
        "default": "./web/dist/web.js"
      },
      "require": "./web/dist/web.cjs"
    },
    "./web/dist/*": "./web/dist/*",
    "./universal": {
      "development": {
        "import": {
          "types": "./universal/types/index.d.ts",
          "default": "./universal/dist/dev.js"
        },
        "require": "./universal/dist/dev.cjs"
      },
      "import": {
        "types": "./universal/types/index.d.ts",
        "default": "./universal/dist/universal.js"
      },
      "require": "./universal/dist/universal.cjs"
    },
    "./universal/dist/*": "./universal/dist/*",
    "./h": {
      "import": {
        "types": "./h/types/index.d.ts",
        "default": "./h/dist/h.js"
      },
      "require": "./h/dist/h.cjs"
    },
    "./h/jsx-runtime": {
      "import": {
        "types": "./h/jsx-runtime/types/index.d.ts",
        "default": "./h/jsx-runtime/dist/jsx.js"
      },
      "require": "./h/jsx-runtime/dist/jsx.cjs"
    },
    "./h/jsx-dev-runtime": {
      "import": {
        "types": "./h/jsx-runtime/types/index.d.ts",
        "default": "./h/jsx-runtime/dist/jsx.js"
      },
      "require": "./h/jsx-runtime/dist/jsx.cjs"
    },
    "./h/dist/*": "./h/dist/*",
    "./html": {
      "import": {
        "types": "./html/types/index.d.ts",
        "default": "./html/dist/html.js"
      },
      "require": "./html/dist/html.cjs"
    },
    "./html/dist/*": "./html/dist/*",
    "./package.json": "./package.json"
  },
  "scripts": {
    "build": "npm-run-all -nl build:*",
    "build:clean": "rimraf dist/ coverage/ store/dist/ web/dist/ h/dist/ h/jsx-runtime/dist html/dist/",
    "build:js": "rollup -c",
    "types": "npm-run-all -nl types:*",
    "types:clean": "rimraf types/ store/types/ web/types/ h/types/ h/jsx-runtime/types html/types/",
    "types:copy": "ncp ../../node_modules/dom-expressions/src/jsx.d.ts ./src/jsx.d.ts && ncp ../../node_modules/dom-expressions/src/jsx-h.d.ts ./h/jsx-runtime/src/jsx.d.ts",
    "types:src": "tsc --project ./tsconfig.build.json && ncp ../../node_modules/dom-expressions/src/jsx.d.ts ./types/jsx.d.ts",
    "types:web": "tsc --project ./web/tsconfig.build.json",
    "types:copy-web": "ncp ../../node_modules/dom-expressions/src/client.d.ts ./web/types/client.d.ts && ncp ../../node_modules/dom-expressions/src/server.d.ts ./web/types/server.d.ts",
    "types:store": "tsc --project ./store/tsconfig.build.json",
    "types:html": "tsc --project ./html/tsconfig.json && ncp ../../node_modules/lit-dom-expressions/types/index.d.ts ./html/types/lit.d.ts",
    "types:h": "tsc --project ./h/tsconfig.json && ncp ../../node_modules/hyper-dom-expressions/types/index.d.ts ./h/types/hyperscript.d.ts",
    "types:jsx": "rimraf ./h/jsx-runtime/types && tsc --project ./h/jsx-runtime/tsconfig.json && ncp ../../node_modules/dom-expressions/src/jsx-h.d.ts ./h/jsx-runtime/types/jsx.d.ts",
    "types:universal": "tsc --project ./universal/tsconfig.json && ncp ../../node_modules/dom-expressions/src/universal.d.ts ./universal/types/universal.d.ts",
    "bench": "node --allow-natives-syntax bench/bench.cjs",
    "link": "symlink-dir . node_modules/solid-js",
    "test": "vitest run",
    "coverage": "vitest run --coverage",
    "test-types": "tsc --project tsconfig.test.json"
  },
  "keywords": [
    "solid",
    "solidjs",
    "ui",
    "reactive",
    "components",
    "compiler",
    "performance"
  ],
  "dependencies": {
    "csstype": "^3.1.0",
    "seroval": "^0.5.0"
  }
}<|MERGE_RESOLUTION|>--- conflicted
+++ resolved
@@ -1,11 +1,7 @@
 {
   "name": "solid-js",
   "description": "A declarative JavaScript library for building user interfaces.",
-<<<<<<< HEAD
   "version": "1.7.0-beta.4",
-=======
-  "version": "1.6.16",
->>>>>>> 4c78aef3
   "author": "Ryan Carniato",
   "license": "MIT",
   "homepage": "https://solidjs.com",
