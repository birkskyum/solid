--- conflicted
+++ resolved
@@ -1,98 +1,94 @@
-{
-  "name": "solid-js",
-  "description": "A declarative JavaScript library for building user interfaces.",
-<<<<<<< HEAD
-  "version": "0.22.0-beta.1",
-=======
-  "version": "0.21.6",
->>>>>>> 50164fa8
-  "author": "Ryan Carniato",
-  "license": "MIT",
-  "homepage": "https://github.com/ryansolid/solid#readme",
-  "repository": {
-    "type": "git",
-    "url": "https://github.com/ryansolid/solid"
-  },
-  "main": "dist/solid.cjs.js",
-  "module": "dist/solid.js",
-  "types": "types/index.d.ts",
-  "sideEffects": false,
-  "files": [
-    "dist",
-    "web/dist",
-    "web/types",
-    "h/dist",
-    "h/types",
-    "html/dist",
-    "html/types",
-    "static/dist",
-    "server/dist",
-    "server-async/dist",
-    "debug/dist",
-    "types",
-    "dom"
-  ],
-  "exports": {
-    ".": {
-      "import": "./dist/solid.js",
-      "require": "./dist/solid.cjs.js"
-    },
-    "./web": {
-      "import": "./web/dist/web.js",
-      "require": "./web/dist/web.cjs.js"
-    },
-    "./h": {
-      "import": "./h/dist/h.js",
-      "require": "./h/dist/h.cjs.js"
-    },
-    "./html": {
-      "import": "./html/dist/html.js",
-      "require": "./html/dist/html.cjs.js"
-    },
-    "./static": {
-      "import": "./static/dist/static.js",
-      "require": "./static/dist/static.cjs.js"
-    },
-    "./server": {
-      "import": "./server/dist/server.js",
-      "require": "./server/dist/server.cjs.js"
-    },
-    "./server-async": {
-      "import": "./server-async/dist/server-async.js",
-      "require": "./server-async/dist/server-async.cjs.js"
-    },
-    "./debug": {
-      "import": "./debug/dist/debug.js",
-      "require": "./debug/dist/debug.cjs.js"
-    },
-    "./dom": {
-      "import": "./web/dist/web.js",
-      "require": "./web/dist/web.cjs.js"
-    }
-  },
-  "scripts": {
-    "prebuild": "rimraf dist/* types/*",
-    "build": "npm-run-all -cnl build:*",
-    "build:link": "symlink-dir . node_modules/solid-js",
-    "build:js": "rollup -c",
-    "build:types": "tsc",
-    "build:types-static": "tsc --project ./static/tsconfig.json",
-    "build:types-web": "tsc --project ./web/tsconfig.json && tsconfig-replace-paths --project ./web/tsconfig.types.json",
-    "build:types-html": "tsc --project ./html/tsconfig.json",
-    "build:types-h": "tsc --project ./h/tsconfig.json",
-    "bench": "node --allow-natives-syntax bench/bench.js",
-    "test": "jest && npm run test:types",
-    "test:coverage": "jest --coverage && npm run test:types",
-    "test:types": "tsc --project tsconfig.test.json",
-    "report:coverage": "cat ./coverage/lcov.info | ../../node_modules/coveralls/bin/coveralls.js && rm -rf ./coverage"
-  },
-  "keywords": [
-    "solid",
-    "solidjs",
-    "ui",
-    "reactive",
-    "components",
-    "compiler",
-    "performance"
-  ]
-}+{
+  "name": "solid-js",
+  "description": "A declarative JavaScript library for building user interfaces.",
+  "version": "0.22.0-beta.1",
+  "author": "Ryan Carniato",
+  "license": "MIT",
+  "homepage": "https://github.com/ryansolid/solid#readme",
+  "repository": {
+    "type": "git",
+    "url": "https://github.com/ryansolid/solid"
+  },
+  "main": "dist/solid.cjs.js",
+  "module": "dist/solid.js",
+  "types": "types/index.d.ts",
+  "sideEffects": false,
+  "files": [
+    "dist",
+    "web/dist",
+    "web/types",
+    "h/dist",
+    "h/types",
+    "html/dist",
+    "html/types",
+    "static/dist",
+    "server/dist",
+    "server-async/dist",
+    "debug/dist",
+    "types",
+    "dom"
+  ],
+  "exports": {
+    ".": {
+      "import": "./dist/solid.js",
+      "require": "./dist/solid.cjs.js"
+    },
+    "./web": {
+      "import": "./web/dist/web.js",
+      "require": "./web/dist/web.cjs.js"
+    },
+    "./h": {
+      "import": "./h/dist/h.js",
+      "require": "./h/dist/h.cjs.js"
+    },
+    "./html": {
+      "import": "./html/dist/html.js",
+      "require": "./html/dist/html.cjs.js"
+    },
+    "./static": {
+      "import": "./static/dist/static.js",
+      "require": "./static/dist/static.cjs.js"
+    },
+    "./server": {
+      "import": "./server/dist/server.js",
+      "require": "./server/dist/server.cjs.js"
+    },
+    "./server-async": {
+      "import": "./server-async/dist/server-async.js",
+      "require": "./server-async/dist/server-async.cjs.js"
+    },
+    "./debug": {
+      "import": "./debug/dist/debug.js",
+      "require": "./debug/dist/debug.cjs.js"
+    },
+    "./dom": {
+      "import": "./web/dist/web.js",
+      "require": "./web/dist/web.cjs.js"
+    }
+  },
+  "scripts": {
+    "prebuild": "rimraf dist/* types/*",
+    "build": "npm-run-all -cnl build:*",
+    "build:link": "symlink-dir . node_modules/solid-js",
+    "build:js": "rollup -c",
+    "build:types": "tsc",
+    "build:types-static": "tsc --project ./static/tsconfig.json",
+    "build:types-web": "tsc --project ./web/tsconfig.json && tsconfig-replace-paths --project ./web/tsconfig.types.json",
+    "build:types-html": "tsc --project ./html/tsconfig.json",
+    "build:types-h": "tsc --project ./h/tsconfig.json",
+    "bench": "node --allow-natives-syntax bench/bench.js",
+    "test": "jest && npm run test:types",
+    "test:coverage": "jest --coverage && npm run test:types",
+    "test:types": "tsc --project tsconfig.test.json",
+    "report:coverage": "cat ./coverage/lcov.info | ../../node_modules/coveralls/bin/coveralls.js && rm -rf ./coverage"
+  },
+  "keywords": [
+    "solid",
+    "solidjs",
+    "ui",
+    "reactive",
+    "components",
+    "compiler",
+    "performance"
+  ]
+}