import type { JSX } from "../jsx.js";

export const equalFn = <T>(a: T, b: T) => a === b;
export const $PROXY = Symbol("solid-proxy");
export const $TRACK = Symbol("solid-track");
export const $DEVCOMP = Symbol("solid-dev-component");
export const DEV = undefined;

export type Accessor<T> = () => T;
export type Setter<T> = undefined extends T
  ? <U extends T>(value?: (U extends Function ? never : U) | ((prev?: T) => U)) => U
  : <U extends T>(value: (U extends Function ? never : U) | ((prev: T) => U)) => U;
export type Signal<T> = [get: Accessor<T>, set: Setter<T>];

const ERROR = Symbol("error");
<<<<<<< HEAD
export const BRANCH = Symbol("branch");
export function castError(err: unknown): Error {
  if (err instanceof Error) return err;
  return new Error(typeof err === "string" ? err : "Unknown error", { cause: err });
=======
export function castError(err: any) {
  if (err instanceof Error || typeof err === "string") return err;
  return new Error("Unknown error");
>>>>>>> 77373cc4
}

function handleError(err: unknown): void {
  const error = castError(err);
  const fns = lookup(Owner, ERROR);
  if (!fns) throw error;
  for (const f of fns) f(error);
}

const UNOWNED: Owner = { context: null, owner: null, owned: null, cleanups: null };
export let Owner: Owner | null = null;

interface Owner {
  owner: Owner | null;
  context: any | null;
  owned: Owner[] | null;
  cleanups: (() => void)[] | null;
}

export function createOwner(): Owner {
  const o = { owner: Owner, context: null, owned: null, cleanups: null };
  if (Owner) {
    if (!Owner.owned) Owner.owned = [o];
    else Owner.owned.push(o);
  }
  return o;
}

export function createRoot<T>(fn: (dispose: () => void) => T, detachedOwner?: typeof Owner): T {
  const owner = Owner,
    root =
      fn.length === 0
        ? UNOWNED
        : {
            context: null,
            owner: detachedOwner === undefined ? owner : detachedOwner,
            owned: null,
            cleanups: null
          };
  Owner = root;
  let result: T;
  try {
    result = fn(fn.length === 0 ? () => {} : () => cleanNode(root));
  } catch (err) {
    handleError(err);
  } finally {
    Owner = owner;
  }
  return result!;
}

export function createSignal<T>(
  value: T,
  options?: { equals?: false | ((prev: T, next: T) => boolean); name?: string }
): [get: () => T, set: (v: (T extends Function ? never : T) | ((prev: T) => T)) => T] {
  return [
    () => value as T,
    v => {
      return (value = typeof v === "function" ? (v as (prev: T) => T)(value) : v);
    }
  ];
}

export function createComputed<T>(fn: (v?: T) => T, value?: T): void {
  Owner = createOwner();
  try {
    fn(value);
  } catch (err) {
    handleError(err);
  } finally {
    Owner = Owner.owner;
  }
}

export const createRenderEffect = createComputed;

export function createEffect<T>(fn: (v?: T) => T, value?: T): void {}

export function createReaction(fn: () => void) {
  return (fn: () => void) => {
    fn();
  };
}

export function createMemo<T>(fn: (v?: T) => T, value?: T): () => T {
  Owner = createOwner();
  let v: T;
  try {
    v = fn(value);
  } catch (err) {
    handleError(err);
  } finally {
    Owner = Owner.owner;
  }
  return () => v;
}

export function createDeferred<T>(source: () => T) {
  return source;
}

export function createSelector<T>(source: () => T, fn: (k: T, value: T) => boolean = equalFn) {
  return (k: T) => fn(k, source());
}

export function batch<T>(fn: () => T): T {
  return fn();
}

export const untrack = batch;

export function on<T, U>(
  deps: Array<() => T> | (() => T),
  fn: (value: Array<T> | T, prev?: Array<T> | T, prevResults?: U) => U,
  options: { defer?: boolean } = {}
): (prev?: U) => U | undefined {
  const isArray = Array.isArray(deps);
  const defer = options.defer;
  return () => {
    if (defer) return undefined;
    let value: Array<T> | T;
    if (isArray) {
      value = [];
      for (let i = 0; i < deps.length; i++) value.push((deps as Array<() => T>)[i]());
    } else value = (deps as () => T)();
    return fn!(value);
  };
}

export function onMount(fn: () => void) {}

export function onCleanup(fn: () => void) {
  if (Owner) {
    if (!Owner.cleanups) Owner.cleanups = [fn];
    else Owner.cleanups.push(fn);
  }
  return fn;
}

export function cleanNode(node: Owner) {
  if (node.owned) {
    for (let i = 0; i < node.owned.length; i++) cleanNode(node.owned[i]);
    node.owned = null;
  }
  if (node.cleanups) {
    for (let i = 0; i < node.cleanups.length; i++) node.cleanups[i]();
    node.cleanups = null;
  }
}

export function catchError<T>(fn: () => T, handler: (err: Error) => void) {
  Owner = { owner: Owner, context: { [ERROR]: [handler] } };
  try {
    return fn();
  } catch(err) {
    handleError(err);
  } finally {
    Owner = Owner!.owner;
  }
}

/**
 * @deprecated since version 1.7.0 and will be removed in next major - use catchError instead
*/
export function onError(fn: (err: Error) => void): void {
  if (Owner) {
    if (Owner.context === null) Owner.context = { [ERROR]: [fn] };
    else if (!Owner.context[ERROR]) Owner.context[ERROR] = [fn];
    else Owner.context[ERROR].push(fn);
  }
}

export function getListener() {
  return null;
}

// Context API
export interface Context<T> {
  id: symbol;
  Provider: (props: { value: T; children: any }) => any;
  defaultValue?: T;
}

export function createContext<T>(defaultValue?: T): Context<T> {
  const id = Symbol("context");
  return { id, Provider: createProvider(id), defaultValue };
}

export function useContext<T>(context: Context<T>): T {
  let ctx;
  return (ctx = lookup(Owner, context.id)) !== undefined ? ctx : context.defaultValue;
}

export function getOwner() {
  return Owner;
}

type ChildrenReturn = Accessor<any> & { toArray: () => any[] };
export function children(fn: () => any): ChildrenReturn {
  const memo = createMemo(() => resolveChildren(fn()));
  (memo as ChildrenReturn).toArray = () => {
    const c = memo();
    return Array.isArray(c) ? c : c != null ? [c] : [];
  };
  return memo as ChildrenReturn;
}

export function runWithOwner<T>(o: typeof Owner, fn: () => T): T | undefined {
  const prev = Owner;
  Owner = o;
  try {
    return fn();
  } catch (err) {
    handleError(err);
  } finally {
    Owner = prev;
  }
}

export function lookup(owner: Owner | null, key: symbol | string): any {
  return owner
    ? owner.context && owner.context[key] !== undefined
      ? owner.context[key]
      : lookup(owner.owner, key)
    : undefined;
}

function resolveChildren(children: any): unknown {
  if (typeof children === "function" && !children.length) return resolveChildren(children());
  if (Array.isArray(children)) {
    const results: any[] = [];
    for (let i = 0; i < children.length; i++) {
      const result = resolveChildren(children[i]);
      Array.isArray(result) ? results.push.apply(results, result) : results.push(result);
    }
    return results;
  }
  return children;
}

function createProvider(id: symbol) {
  return function provider(props: { value: unknown; children: any }) {
    return createMemo<JSX.Element>(() => {
      Owner!.context = { [id]: props.value };
      return children(() => props.children) as unknown as JSX.Element;
    });
  };
}

export interface Task {
  id: number;
  fn: ((didTimeout: boolean) => void) | null;
  startTime: number;
  expirationTime: number;
}
export function requestCallback(fn: () => void, options?: { timeout: number }): Task {
  return { id: 0, fn: () => {}, startTime: 0, expirationTime: 0 };
}
export function cancelCallback(task: Task) {}

export function mapArray<T, U>(
  list: () => T[],
  mapFn: (v: T, i: () => number) => U,
  options: { fallback?: () => any } = {}
): () => U[] {
  const items = list();
  let s: U[] = [];
  if (items.length) {
    for (let i = 0, len = items.length; i < len; i++) s.push(mapFn(items[i], () => i));
  } else if (options.fallback) s = [options.fallback()];
  return () => s;
}

function getSymbol() {
  const SymbolCopy = Symbol as any;
  return SymbolCopy.observable || "@@observable";
}

export type ObservableObserver<T> =
  | ((v: T) => void)
  | {
      next: (v: T) => void;
      error?: (v: any) => void;
      complete?: (v: boolean) => void;
    };
export function observable<T>(input: Accessor<T>) {
  return {
    subscribe(observer: ObservableObserver<T>) {
      if (!(observer instanceof Object) || observer == null) {
        throw new TypeError("Expected the observer to be an object.");
      }

      const handler =
        typeof observer === "function" ? observer : observer.next && observer.next.bind(observer);

      if (!handler) {
        return { unsubscribe() {} };
      }

      const dispose = createRoot(disposer => {
        createEffect(() => {
          const v = input();
          untrack(() => handler(v));
        });

        return disposer;
      });

      if (getOwner()) onCleanup(dispose);

      return {
        unsubscribe() {
          dispose();
        }
      };
    },
    [Symbol.observable || "@@observable"]() {
      return this;
    }
  };
}

export function from<T>(
  producer:
    | ((setter: Setter<T>) => () => void)
    | {
        subscribe: (fn: (v: T) => void) => (() => void) | { unsubscribe: () => void };
      }
): Accessor<T> {
  const [s, set] = createSignal<T | undefined>(undefined, { equals: false }) as [
    Accessor<T>,
    Setter<T>
  ];
  if ("subscribe" in producer) {
    const unsub = producer.subscribe(v => set(() => v));
    onCleanup(() => ("unsubscribe" in unsub ? unsub.unsubscribe() : unsub()));
  } else {
    const clean = producer(set);
    onCleanup(clean);
  }
  return s;
}

export function enableExternalSource(factory: any) {}<|MERGE_RESOLUTION|>--- conflicted
+++ resolved
@@ -13,16 +13,9 @@
 export type Signal<T> = [get: Accessor<T>, set: Setter<T>];
 
 const ERROR = Symbol("error");
-<<<<<<< HEAD
-export const BRANCH = Symbol("branch");
 export function castError(err: unknown): Error {
   if (err instanceof Error) return err;
   return new Error(typeof err === "string" ? err : "Unknown error", { cause: err });
-=======
-export function castError(err: any) {
-  if (err instanceof Error || typeof err === "string") return err;
-  return new Error("Unknown error");
->>>>>>> 77373cc4
 }
 
 function handleError(err: unknown): void {
@@ -174,7 +167,7 @@
 }
 
 export function catchError<T>(fn: () => T, handler: (err: Error) => void) {
-  Owner = { owner: Owner, context: { [ERROR]: [handler] } };
+  Owner = { owner: Owner, context: { [ERROR]: [handler] }, owned: null, cleanups: null };
   try {
     return fn();
   } catch(err) {
