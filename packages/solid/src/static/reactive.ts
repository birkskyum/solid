--- conflicted
+++ resolved
@@ -1,452 +1,438 @@
-export const equalFn = <T>(a: T, b: T) => a === b;
-const ERROR = Symbol("error");
-
-const UNOWNED: Owner = { context: null, owner: null };
-export let Owner: Owner | null = null;
-
-interface Owner {
-  owner: Owner | null;
-  context: any | null;
-}
-
-export function createRoot<T>(fn: (dispose: () => void) => T, detachedOwner?: Owner): T {
-  detachedOwner && (Owner = detachedOwner);
-  const owner = Owner,
-    root: Owner = fn.length === 0 ? UNOWNED : { context: null, owner };
-  Owner = root;
-  let result: T;
-  try {
-    result = fn(() => {});
-  } catch (err) {
-    const fns = lookup(Owner, ERROR);
-    if (!fns) throw err;
-    fns.forEach((f: (err: any) => void) => f(err));
-  } finally {
-    Owner = owner;
-  }
-  return result!;
-}
-
-export function createSignal<T>(
-  value?: T,
-  areEqual?: boolean | ((prev: T, next: T) => boolean)
-): [() => T, (v: T) => T] {
-  return [() => value as T, (v: T) => (value = v)];
-}
-
-export function createComputed<T>(fn: (v?: T) => T, value?: T): void {
-  Owner = { owner: Owner, context: null };
-  fn(value);
-  Owner = Owner.owner;
-}
-
-export const createRenderEffect = createComputed;
-
-export function createEffect<T>(fn: (v?: T) => T, value?: T): void {}
-
-export function createMemo<T>(
-  fn: (v?: T) => T,
-  value?: T,
-  areEqual?: boolean | ((prev: T, next: T) => boolean)
-): () => T {
-  Owner = { owner: Owner, context: null };
-  const v = fn(value);
-  Owner = Owner.owner;
-  return () => v;
-}
-
-export function createDeferred<T>(source: () => T, options?: { timeoutMs: number }) {
-  return source;
-}
-
-export function createSelector<T>(
-  source: () => T,
-  fn: (k: T, value: T, prevValue: T | undefined) => boolean
-) {
-  return source;
-}
-
-export function batch<T>(fn: () => T): T {
-  return fn();
-}
-
-export function untrack<T>(fn: () => T): T {
-  return fn();
-}
-
-type ReturnTypeArray<T> = { [P in keyof T]: T[P] extends (() => infer U) ? U : never };
-export function on<T, X extends Array<() => T>, U>(
-  ...args: X['length'] extends 1
-    ? [w: () => T, fn: (v: T, prev: T | undefined, prevResults?: U) => U]
-    : [...w: X, fn: (v: ReturnTypeArray<X>, prev: ReturnTypeArray<X> | [], prevResults?: U) => U]
-): (prev?: U) => U {
-  const fn = args.pop() as (v: T | Array<T>, p?: T | Array<T>, r?: U) => U;
-  let deps: (() => T) | Array<() => T>;
-  let isArray = true;
-  let prev: T | T[];
-  if (args.length < 2) {
-    deps = args[0] as () => T;
-    isArray = false;
-  } else deps = args as Array<() => T>;
-  return prevResult => {
-    let value: T | Array<T>;
-    if (isArray) {
-      value = [];
-      if (!prev) prev = [];
-      for (let i = 0; i < deps.length; i++) value.push((deps as Array<() => T>)[i]());
-    } else value = (deps as () => T)();
-    return fn!(value, prev, prevResult);
-  };
-}
-
-export function onMount(fn: () => void) {}
-
-export function onCleanup(fn: () => void) {}
-
-export function onError(fn: (err: any) => void): void {
-  if (Owner === null)
-    "_SOLID_DEV_" &&
-      console.warn("error handlers created outside a `createRoot` or `render` will never be run");
-  else if (Owner.context === null) Owner.context = { [ERROR]: [fn] };
-  else if (!Owner.context[ERROR]) Owner.context[ERROR] = [fn];
-  else Owner.context[ERROR].push(fn);
-}
-
-export function getListener() {
-  return null;
-}
-
-// Context API
-export interface Context<T> {
-  id: symbol;
-  Provider: (props: { value: T; children: any }) => any;
-  defaultValue?: T;
-}
-
-export function createContext<T>(defaultValue?: T): Context<T> {
-  const id = Symbol("context");
-  return { id, Provider: createProvider(id), defaultValue };
-}
-
-export function useContext<T>(context: Context<T>): T {
-  return lookup(Owner, context.id) || context.defaultValue;
-}
-
-export function getOwner() {
-  return Owner;
-}
-
-<<<<<<< HEAD
-export function children(fn: () => any) {
-  return resolveChildren(fn())
-}
-
-export function runWithOwner(o: Owner, fn: () => any) {
-  const prev = Owner;
-  Owner = o;
-  try {
-    return fn();
-  } finally {
-    Owner = prev;
-  }
-}
-
-export function lookup(owner: Owner | null, key: symbol | string): any {
-=======
-export function runWithOwner<T>(owner: Owner | null, callback: () => T) {
-  const currentOwner = getContextOwner();
-  
-  Owner = owner;
-  const result = callback();
-  Owner = currentOwner;
-  
-  return result;
-}
-
-function lookup(owner: Owner | null, key: symbol | string): any {
->>>>>>> 851bd632
-  return (
-    owner && ((owner.context && owner.context[key]) || (owner.owner && lookup(owner.owner, key)))
-  );
-}
-
-function resolveChildren(children: any): any {
-  if (typeof children === "function") return resolveChildren(children());
-  if (Array.isArray(children)) {
-    const results: any[] = [];
-    for (let i = 0; i < children.length; i++) {
-      let result = resolveChildren(children[i]);
-      Array.isArray(result) ? results.push.apply(results, result) : results.push(result);
-    }
-    return results;
-  }
-  return children;
-}
-
-function createProvider(id: symbol) {
-  return function provider(props: { value: unknown; children: any }) {
-    let rendered;
-    createRenderEffect(() => {
-      Owner!.context = { [id]: props.value };
-      rendered = resolveChildren(props.children);
-    });
-    return rendered;
-  };
-}
-
-export interface Task {
-  id: number;
-  fn: ((didTimeout: boolean) => void) | null;
-  startTime: number;
-  expirationTime: number;
-}
-export function requestCallback(fn: () => void, options?: { timeout: number }): Task {
-  return { id: 0, fn: () => {}, startTime: 0, expirationTime: 0 };
-}
-export function cancelCallback(task: Task) {}
-
-export const $RAW = Symbol("state-raw");
-
-// well-known symbols need special treatment until https://github.com/microsoft/TypeScript/issues/24622 is implemented.
-type AddSymbolToPrimitive<T> = T extends { [Symbol.toPrimitive]: infer V }
-  ? { [Symbol.toPrimitive]: V }
-  : {};
-type AddCallable<T> = T extends { (...x: any[]): infer V } ? { (...x: Parameters<T>): V } : {};
-
-type NotWrappable = string | number | boolean | Function | null;
-export type State<T> = {
-  [P in keyof T]: T[P] extends object ? State<T[P]> : T[P];
-} & {
-  [$RAW]?: T;
-} & AddSymbolToPrimitive<T> &
-  AddCallable<T>;
-
-export function isWrappable(obj: any) {
-  return (
-    obj != null &&
-    typeof obj === "object" &&
-    (obj.__proto__ === Object.prototype || Array.isArray(obj))
-  );
-}
-
-export function unwrap<T>(item: any): T {
-  return item;
-}
-
-export function setProperty(state: any, property: string | number, value: any, force?: boolean) {
-  if (!force && state[property] === value) return;
-  if (value === undefined) {
-    delete state[property];
-  } else state[property] = value;
-}
-
-function mergeState(state: any, value: any, force?: boolean) {
-  const keys = Object.keys(value);
-  for (let i = 0; i < keys.length; i += 1) {
-    const key = keys[i];
-    setProperty(state, key, value[key], force);
-  }
-}
-
-export function updatePath(current: any, path: any[], traversed: (number | string)[] = []) {
-  let part,
-    next = current;
-  if (path.length > 1) {
-    part = path.shift();
-    const partType = typeof part,
-      isArray = Array.isArray(current);
-
-    if (Array.isArray(part)) {
-      // Ex. update('data', [2, 23], 'label', l => l + ' !!!');
-      for (let i = 0; i < part.length; i++) {
-        updatePath(current, [part[i]].concat(path), [part[i]].concat(traversed));
-      }
-      return;
-    } else if (isArray && partType === "function") {
-      // Ex. update('data', i => i.id === 42, 'label', l => l + ' !!!');
-      for (let i = 0; i < current.length; i++) {
-        if (part(current[i], i))
-          updatePath(current, [i].concat(path), ([i] as (number | string)[]).concat(traversed));
-      }
-      return;
-    } else if (isArray && partType === "object") {
-      // Ex. update('data', { from: 3, to: 12, by: 2 }, 'label', l => l + ' !!!');
-      const { from = 0, to = current.length - 1, by = 1 } = part;
-      for (let i = from; i <= to; i += by) {
-        updatePath(current, [i].concat(path), ([i] as (number | string)[]).concat(traversed));
-      }
-      return;
-    } else if (path.length > 1) {
-      updatePath(current[part], path, [part].concat(traversed));
-      return;
-    }
-    next = current[part];
-    traversed = [part].concat(traversed);
-  }
-  let value = path[0];
-  if (typeof value === "function") {
-    value = value(next, traversed);
-    if (value === next) return;
-  }
-  if (part === undefined && value == undefined) return;
-  if (part === undefined || (isWrappable(next) && isWrappable(value) && !Array.isArray(value))) {
-    mergeState(next, value);
-  } else setProperty(current, part, value);
-}
-
-type StateSetter<T> =
-  | Partial<T>
-  | ((
-      prevState: T extends NotWrappable ? T : State<T>,
-      traversed?: (string | number)[]
-    ) => Partial<T> | void);
-type StatePathRange = { from?: number; to?: number; by?: number };
-
-type ArrayFilterFn<T> = (item: T extends any[] ? T[number] : never, index: number) => boolean;
-
-type Part<T> = keyof T | Array<keyof T> | StatePathRange | ArrayFilterFn<T>; // changing this to "T extends any[] ? ArrayFilterFn<T> : never" results in depth limit errors
-
-type Next<T, K> = K extends keyof T
-  ? T[K]
-  : K extends Array<keyof T>
-  ? T[K[number]]
-  : T extends any[]
-  ? K extends StatePathRange
-    ? T[number]
-    : K extends ArrayFilterFn<T>
-    ? T[number]
-    : never
-  : never;
-
-export interface SetStateFunction<T> {
-  <Setter extends StateSetter<T>>(...args: [Setter]): void;
-  <K1 extends Part<T>, Setter extends StateSetter<Next<T, K1>>>(...args: [K1, Setter]): void;
-  <
-    K1 extends Part<T>,
-    K2 extends Part<Next<T, K1>>,
-    Setter extends StateSetter<Next<Next<T, K1>, K2>>
-  >(
-    ...args: [K1, K2, Setter]
-  ): void;
-  <
-    K1 extends Part<T>,
-    K2 extends Part<Next<T, K1>>,
-    K3 extends Part<Next<Next<T, K1>, K2>>,
-    Setter extends StateSetter<Next<Next<Next<T, K1>, K2>, K3>>
-  >(
-    ...args: [K1, K2, K3, Setter]
-  ): void;
-  <
-    K1 extends Part<T>,
-    K2 extends Part<Next<T, K1>>,
-    K3 extends Part<Next<Next<T, K1>, K2>>,
-    K4 extends Part<Next<Next<Next<T, K1>, K2>, K3>>,
-    Setter extends StateSetter<Next<Next<Next<Next<T, K1>, K2>, K3>, K4>>
-  >(
-    ...args: [K1, K2, K3, K4, Setter]
-  ): void;
-  <
-    K1 extends Part<T>,
-    K2 extends Part<Next<T, K1>>,
-    K3 extends Part<Next<Next<T, K1>, K2>>,
-    K4 extends Part<Next<Next<Next<T, K1>, K2>, K3>>,
-    K5 extends Part<Next<Next<Next<Next<T, K1>, K2>, K3>, K4>>,
-    Setter extends StateSetter<Next<Next<Next<Next<Next<T, K1>, K2>, K3>, K4>, K5>>
-  >(
-    ...args: [K1, K2, K3, K4, K5, Setter]
-  ): void;
-  <
-    K1 extends Part<T>,
-    K2 extends Part<Next<T, K1>>,
-    K3 extends Part<Next<Next<T, K1>, K2>>,
-    K4 extends Part<Next<Next<Next<T, K1>, K2>, K3>>,
-    K5 extends Part<Next<Next<Next<Next<T, K1>, K2>, K3>, K4>>,
-    K6 extends Part<Next<Next<Next<Next<Next<T, K1>, K2>, K3>, K4>, K5>>,
-    Setter extends StateSetter<Next<Next<Next<Next<Next<Next<T, K1>, K2>, K3>, K4>, K5>, K6>>
-  >(
-    ...args: [K1, K2, K3, K4, K5, K6, Setter]
-  ): void;
-  <
-    K1 extends Part<T>,
-    K2 extends Part<Next<T, K1>>,
-    K3 extends Part<Next<Next<T, K1>, K2>>,
-    K4 extends Part<Next<Next<Next<T, K1>, K2>, K3>>,
-    K5 extends Part<Next<Next<Next<Next<T, K1>, K2>, K3>, K4>>,
-    K6 extends Part<Next<Next<Next<Next<Next<T, K1>, K2>, K3>, K4>, K5>>,
-    K7 extends Part<Next<Next<Next<Next<Next<Next<T, K1>, K2>, K3>, K4>, K5>, K6>>,
-    Setter extends StateSetter<
-      Next<Next<Next<Next<Next<Next<Next<T, K1>, K2>, K3>, K4>, K5>, K6>, K7>
-    >
-  >(
-    ...args: [K1, K2, K3, K4, K5, K6, K7, Setter]
-  ): void;
-
-  // and here we give up on being accurate after 8 args
-  <
-    K1 extends Part<T>,
-    K2 extends Part<Next<T, K1>>,
-    K3 extends Part<Next<Next<T, K1>, K2>>,
-    K4 extends Part<Next<Next<Next<T, K1>, K2>, K3>>,
-    K5 extends Part<Next<Next<Next<Next<T, K1>, K2>, K3>, K4>>,
-    K6 extends Part<Next<Next<Next<Next<Next<T, K1>, K2>, K3>, K4>, K5>>,
-    K7 extends Part<Next<Next<Next<Next<Next<Next<T, K1>, K2>, K3>, K4>, K5>, K6>>,
-    K8 extends Part<Next<Next<Next<Next<Next<Next<Next<T, K1>, K2>, K3>, K4>, K5>, K6>, K7>>
-  >(
-    ...args: [K1, K2, K3, K4, K5, K6, K7, K8, ...(Part<any> | StateSetter<any>)[]]
-  ): void;
-}
-
-export function createState<T>(state: T | State<T>): [State<T>, SetStateFunction<T>] {
-  function setState(...args: any[]): void {
-    updatePath(state, args);
-  }
-  return [state as State<T>, setState];
-}
-
-type ReconcileOptions = {
-  key?: string | null;
-  merge?: boolean;
-};
-
-// Diff method for setState
-export function reconcile<T>(
-  value: T | State<T>,
-  options: ReconcileOptions = {}
-): (state: T extends NotWrappable ? T : State<T>) => void {
-  return state => {
-    if (!isWrappable(state)) return value;
-    const targetKeys = Object.keys(value) as (keyof T)[];
-    for (let i = 0, len = targetKeys.length; i < len; i++) {
-      const key = targetKeys[i];
-      setProperty(state, key as string, value[key]);
-    }
-    const previousKeys = Object.keys(state) as (keyof T)[];
-    for (let i = 0, len = previousKeys.length; i < len; i++) {
-      if (value[previousKeys[i]] === undefined)
-        setProperty(state, previousKeys[i] as string, undefined);
-    }
-  };
-}
-
-// Immer style mutation style
-export function produce<T>(
-  fn: (state: T) => void
-): (state: T extends NotWrappable ? T : State<T>) => T extends NotWrappable ? T : State<T> {
-  return state => {
-    if (isWrappable(state)) fn(state as T);
-    return state;
-  };
-}
-
-export function mapArray<T, U>(
-  list: () => T[],
-  mapFn: (v: T, i: () => number) => U,
-  options: { fallback?: () => any } = {}
-): () => U[] {
-  const items = list();
-  let s: U[] = [];
-  if (items.length) {
-    for (let i = 0, len = items.length; i < len; i++) s.push(mapFn(items[i], () => i));
-  } else if (options.fallback) s = [options.fallback()];
-  return () => s;
-}+export const equalFn = <T>(a: T, b: T) => a === b;
+const ERROR = Symbol("error");
+
+const UNOWNED: Owner = { context: null, owner: null };
+export let Owner: Owner | null = null;
+
+interface Owner {
+  owner: Owner | null;
+  context: any | null;
+}
+
+export function createRoot<T>(fn: (dispose: () => void) => T, detachedOwner?: Owner): T {
+  detachedOwner && (Owner = detachedOwner);
+  const owner = Owner,
+    root: Owner = fn.length === 0 ? UNOWNED : { context: null, owner };
+  Owner = root;
+  let result: T;
+  try {
+    result = fn(() => {});
+  } catch (err) {
+    const fns = lookup(Owner, ERROR);
+    if (!fns) throw err;
+    fns.forEach((f: (err: any) => void) => f(err));
+  } finally {
+    Owner = owner;
+  }
+  return result!;
+}
+
+export function createSignal<T>(
+  value?: T,
+  areEqual?: boolean | ((prev: T, next: T) => boolean)
+): [() => T, (v: T) => T] {
+  return [() => value as T, (v: T) => (value = v)];
+}
+
+export function createComputed<T>(fn: (v?: T) => T, value?: T): void {
+  Owner = { owner: Owner, context: null };
+  fn(value);
+  Owner = Owner.owner;
+}
+
+export const createRenderEffect = createComputed;
+
+export function createEffect<T>(fn: (v?: T) => T, value?: T): void {}
+
+export function createMemo<T>(
+  fn: (v?: T) => T,
+  value?: T,
+  areEqual?: boolean | ((prev: T, next: T) => boolean)
+): () => T {
+  Owner = { owner: Owner, context: null };
+  const v = fn(value);
+  Owner = Owner.owner;
+  return () => v;
+}
+
+export function createDeferred<T>(source: () => T, options?: { timeoutMs: number }) {
+  return source;
+}
+
+export function createSelector<T>(
+  source: () => T,
+  fn: (k: T, value: T, prevValue: T | undefined) => boolean
+) {
+  return source;
+}
+
+export function batch<T>(fn: () => T): T {
+  return fn();
+}
+
+export function untrack<T>(fn: () => T): T {
+  return fn();
+}
+
+type ReturnTypeArray<T> = { [P in keyof T]: T[P] extends (() => infer U) ? U : never };
+export function on<T, X extends Array<() => T>, U>(
+  ...args: X['length'] extends 1
+    ? [w: () => T, fn: (v: T, prev: T | undefined, prevResults?: U) => U]
+    : [...w: X, fn: (v: ReturnTypeArray<X>, prev: ReturnTypeArray<X> | [], prevResults?: U) => U]
+): (prev?: U) => U {
+  const fn = args.pop() as (v: T | Array<T>, p?: T | Array<T>, r?: U) => U;
+  let deps: (() => T) | Array<() => T>;
+  let isArray = true;
+  let prev: T | T[];
+  if (args.length < 2) {
+    deps = args[0] as () => T;
+    isArray = false;
+  } else deps = args as Array<() => T>;
+  return prevResult => {
+    let value: T | Array<T>;
+    if (isArray) {
+      value = [];
+      if (!prev) prev = [];
+      for (let i = 0; i < deps.length; i++) value.push((deps as Array<() => T>)[i]());
+    } else value = (deps as () => T)();
+    return fn!(value, prev, prevResult);
+  };
+}
+
+export function onMount(fn: () => void) {}
+
+export function onCleanup(fn: () => void) {}
+
+export function onError(fn: (err: any) => void): void {
+  if (Owner === null)
+    "_SOLID_DEV_" &&
+      console.warn("error handlers created outside a `createRoot` or `render` will never be run");
+  else if (Owner.context === null) Owner.context = { [ERROR]: [fn] };
+  else if (!Owner.context[ERROR]) Owner.context[ERROR] = [fn];
+  else Owner.context[ERROR].push(fn);
+}
+
+export function getListener() {
+  return null;
+}
+
+// Context API
+export interface Context<T> {
+  id: symbol;
+  Provider: (props: { value: T; children: any }) => any;
+  defaultValue?: T;
+}
+
+export function createContext<T>(defaultValue?: T): Context<T> {
+  const id = Symbol("context");
+  return { id, Provider: createProvider(id), defaultValue };
+}
+
+export function useContext<T>(context: Context<T>): T {
+  return lookup(Owner, context.id) || context.defaultValue;
+}
+
+export function getOwner() {
+  return Owner;
+}
+
+export function children(fn: () => any) {
+  return resolveChildren(fn())
+}
+
+export function runWithOwner(o: Owner, fn: () => any) {
+  const prev = Owner;
+  Owner = o;
+  try {
+    return fn();
+  } finally {
+    Owner = prev;
+  }
+}
+
+export function lookup(owner: Owner | null, key: symbol | string): any {
+  return (
+    owner && ((owner.context && owner.context[key]) || (owner.owner && lookup(owner.owner, key)))
+  );
+}
+
+function resolveChildren(children: any): any {
+  if (typeof children === "function") return resolveChildren(children());
+  if (Array.isArray(children)) {
+    const results: any[] = [];
+    for (let i = 0; i < children.length; i++) {
+      let result = resolveChildren(children[i]);
+      Array.isArray(result) ? results.push.apply(results, result) : results.push(result);
+    }
+    return results;
+  }
+  return children;
+}
+
+function createProvider(id: symbol) {
+  return function provider(props: { value: unknown; children: any }) {
+    let rendered;
+    createRenderEffect(() => {
+      Owner!.context = { [id]: props.value };
+      rendered = resolveChildren(props.children);
+    });
+    return rendered;
+  };
+}
+
+export interface Task {
+  id: number;
+  fn: ((didTimeout: boolean) => void) | null;
+  startTime: number;
+  expirationTime: number;
+}
+export function requestCallback(fn: () => void, options?: { timeout: number }): Task {
+  return { id: 0, fn: () => {}, startTime: 0, expirationTime: 0 };
+}
+export function cancelCallback(task: Task) {}
+
+export const $RAW = Symbol("state-raw");
+
+// well-known symbols need special treatment until https://github.com/microsoft/TypeScript/issues/24622 is implemented.
+type AddSymbolToPrimitive<T> = T extends { [Symbol.toPrimitive]: infer V }
+  ? { [Symbol.toPrimitive]: V }
+  : {};
+type AddCallable<T> = T extends { (...x: any[]): infer V } ? { (...x: Parameters<T>): V } : {};
+
+type NotWrappable = string | number | boolean | Function | null;
+export type State<T> = {
+  [P in keyof T]: T[P] extends object ? State<T[P]> : T[P];
+} & {
+  [$RAW]?: T;
+} & AddSymbolToPrimitive<T> &
+  AddCallable<T>;
+
+export function isWrappable(obj: any) {
+  return (
+    obj != null &&
+    typeof obj === "object" &&
+    (obj.__proto__ === Object.prototype || Array.isArray(obj))
+  );
+}
+
+export function unwrap<T>(item: any): T {
+  return item;
+}
+
+export function setProperty(state: any, property: string | number, value: any, force?: boolean) {
+  if (!force && state[property] === value) return;
+  if (value === undefined) {
+    delete state[property];
+  } else state[property] = value;
+}
+
+function mergeState(state: any, value: any, force?: boolean) {
+  const keys = Object.keys(value);
+  for (let i = 0; i < keys.length; i += 1) {
+    const key = keys[i];
+    setProperty(state, key, value[key], force);
+  }
+}
+
+export function updatePath(current: any, path: any[], traversed: (number | string)[] = []) {
+  let part,
+    next = current;
+  if (path.length > 1) {
+    part = path.shift();
+    const partType = typeof part,
+      isArray = Array.isArray(current);
+
+    if (Array.isArray(part)) {
+      // Ex. update('data', [2, 23], 'label', l => l + ' !!!');
+      for (let i = 0; i < part.length; i++) {
+        updatePath(current, [part[i]].concat(path), [part[i]].concat(traversed));
+      }
+      return;
+    } else if (isArray && partType === "function") {
+      // Ex. update('data', i => i.id === 42, 'label', l => l + ' !!!');
+      for (let i = 0; i < current.length; i++) {
+        if (part(current[i], i))
+          updatePath(current, [i].concat(path), ([i] as (number | string)[]).concat(traversed));
+      }
+      return;
+    } else if (isArray && partType === "object") {
+      // Ex. update('data', { from: 3, to: 12, by: 2 }, 'label', l => l + ' !!!');
+      const { from = 0, to = current.length - 1, by = 1 } = part;
+      for (let i = from; i <= to; i += by) {
+        updatePath(current, [i].concat(path), ([i] as (number | string)[]).concat(traversed));
+      }
+      return;
+    } else if (path.length > 1) {
+      updatePath(current[part], path, [part].concat(traversed));
+      return;
+    }
+    next = current[part];
+    traversed = [part].concat(traversed);
+  }
+  let value = path[0];
+  if (typeof value === "function") {
+    value = value(next, traversed);
+    if (value === next) return;
+  }
+  if (part === undefined && value == undefined) return;
+  if (part === undefined || (isWrappable(next) && isWrappable(value) && !Array.isArray(value))) {
+    mergeState(next, value);
+  } else setProperty(current, part, value);
+}
+
+type StateSetter<T> =
+  | Partial<T>
+  | ((
+      prevState: T extends NotWrappable ? T : State<T>,
+      traversed?: (string | number)[]
+    ) => Partial<T> | void);
+type StatePathRange = { from?: number; to?: number; by?: number };
+
+type ArrayFilterFn<T> = (item: T extends any[] ? T[number] : never, index: number) => boolean;
+
+type Part<T> = keyof T | Array<keyof T> | StatePathRange | ArrayFilterFn<T>; // changing this to "T extends any[] ? ArrayFilterFn<T> : never" results in depth limit errors
+
+type Next<T, K> = K extends keyof T
+  ? T[K]
+  : K extends Array<keyof T>
+  ? T[K[number]]
+  : T extends any[]
+  ? K extends StatePathRange
+    ? T[number]
+    : K extends ArrayFilterFn<T>
+    ? T[number]
+    : never
+  : never;
+
+export interface SetStateFunction<T> {
+  <Setter extends StateSetter<T>>(...args: [Setter]): void;
+  <K1 extends Part<T>, Setter extends StateSetter<Next<T, K1>>>(...args: [K1, Setter]): void;
+  <
+    K1 extends Part<T>,
+    K2 extends Part<Next<T, K1>>,
+    Setter extends StateSetter<Next<Next<T, K1>, K2>>
+  >(
+    ...args: [K1, K2, Setter]
+  ): void;
+  <
+    K1 extends Part<T>,
+    K2 extends Part<Next<T, K1>>,
+    K3 extends Part<Next<Next<T, K1>, K2>>,
+    Setter extends StateSetter<Next<Next<Next<T, K1>, K2>, K3>>
+  >(
+    ...args: [K1, K2, K3, Setter]
+  ): void;
+  <
+    K1 extends Part<T>,
+    K2 extends Part<Next<T, K1>>,
+    K3 extends Part<Next<Next<T, K1>, K2>>,
+    K4 extends Part<Next<Next<Next<T, K1>, K2>, K3>>,
+    Setter extends StateSetter<Next<Next<Next<Next<T, K1>, K2>, K3>, K4>>
+  >(
+    ...args: [K1, K2, K3, K4, Setter]
+  ): void;
+  <
+    K1 extends Part<T>,
+    K2 extends Part<Next<T, K1>>,
+    K3 extends Part<Next<Next<T, K1>, K2>>,
+    K4 extends Part<Next<Next<Next<T, K1>, K2>, K3>>,
+    K5 extends Part<Next<Next<Next<Next<T, K1>, K2>, K3>, K4>>,
+    Setter extends StateSetter<Next<Next<Next<Next<Next<T, K1>, K2>, K3>, K4>, K5>>
+  >(
+    ...args: [K1, K2, K3, K4, K5, Setter]
+  ): void;
+  <
+    K1 extends Part<T>,
+    K2 extends Part<Next<T, K1>>,
+    K3 extends Part<Next<Next<T, K1>, K2>>,
+    K4 extends Part<Next<Next<Next<T, K1>, K2>, K3>>,
+    K5 extends Part<Next<Next<Next<Next<T, K1>, K2>, K3>, K4>>,
+    K6 extends Part<Next<Next<Next<Next<Next<T, K1>, K2>, K3>, K4>, K5>>,
+    Setter extends StateSetter<Next<Next<Next<Next<Next<Next<T, K1>, K2>, K3>, K4>, K5>, K6>>
+  >(
+    ...args: [K1, K2, K3, K4, K5, K6, Setter]
+  ): void;
+  <
+    K1 extends Part<T>,
+    K2 extends Part<Next<T, K1>>,
+    K3 extends Part<Next<Next<T, K1>, K2>>,
+    K4 extends Part<Next<Next<Next<T, K1>, K2>, K3>>,
+    K5 extends Part<Next<Next<Next<Next<T, K1>, K2>, K3>, K4>>,
+    K6 extends Part<Next<Next<Next<Next<Next<T, K1>, K2>, K3>, K4>, K5>>,
+    K7 extends Part<Next<Next<Next<Next<Next<Next<T, K1>, K2>, K3>, K4>, K5>, K6>>,
+    Setter extends StateSetter<
+      Next<Next<Next<Next<Next<Next<Next<T, K1>, K2>, K3>, K4>, K5>, K6>, K7>
+    >
+  >(
+    ...args: [K1, K2, K3, K4, K5, K6, K7, Setter]
+  ): void;
+
+  // and here we give up on being accurate after 8 args
+  <
+    K1 extends Part<T>,
+    K2 extends Part<Next<T, K1>>,
+    K3 extends Part<Next<Next<T, K1>, K2>>,
+    K4 extends Part<Next<Next<Next<T, K1>, K2>, K3>>,
+    K5 extends Part<Next<Next<Next<Next<T, K1>, K2>, K3>, K4>>,
+    K6 extends Part<Next<Next<Next<Next<Next<T, K1>, K2>, K3>, K4>, K5>>,
+    K7 extends Part<Next<Next<Next<Next<Next<Next<T, K1>, K2>, K3>, K4>, K5>, K6>>,
+    K8 extends Part<Next<Next<Next<Next<Next<Next<Next<T, K1>, K2>, K3>, K4>, K5>, K6>, K7>>
+  >(
+    ...args: [K1, K2, K3, K4, K5, K6, K7, K8, ...(Part<any> | StateSetter<any>)[]]
+  ): void;
+}
+
+export function createState<T>(state: T | State<T>): [State<T>, SetStateFunction<T>] {
+  function setState(...args: any[]): void {
+    updatePath(state, args);
+  }
+  return [state as State<T>, setState];
+}
+
+type ReconcileOptions = {
+  key?: string | null;
+  merge?: boolean;
+};
+
+// Diff method for setState
+export function reconcile<T>(
+  value: T | State<T>,
+  options: ReconcileOptions = {}
+): (state: T extends NotWrappable ? T : State<T>) => void {
+  return state => {
+    if (!isWrappable(state)) return value;
+    const targetKeys = Object.keys(value) as (keyof T)[];
+    for (let i = 0, len = targetKeys.length; i < len; i++) {
+      const key = targetKeys[i];
+      setProperty(state, key as string, value[key]);
+    }
+    const previousKeys = Object.keys(state) as (keyof T)[];
+    for (let i = 0, len = previousKeys.length; i < len; i++) {
+      if (value[previousKeys[i]] === undefined)
+        setProperty(state, previousKeys[i] as string, undefined);
+    }
+  };
+}
+
+// Immer style mutation style
+export function produce<T>(
+  fn: (state: T) => void
+): (state: T extends NotWrappable ? T : State<T>) => T extends NotWrappable ? T : State<T> {
+  return state => {
+    if (isWrappable(state)) fn(state as T);
+    return state;
+  };
+}
+
+export function mapArray<T, U>(
+  list: () => T[],
+  mapFn: (v: T, i: () => number) => U,
+  options: { fallback?: () => any } = {}
+): () => U[] {
+  const items = list();
+  let s: U[] = [];
+  if (items.length) {
+    for (let i = 0, len = items.length; i < len; i++) s.push(mapFn(items[i], () => i));
+  } else if (options.fallback) s = [options.fallback()];
+  return () => s;
+}