--- conflicted
+++ resolved
@@ -1,3415 +1,3412 @@
-declare global {
-  /**
-   * Based on JSX types for Surplus and Inferno and adapted for `dom-expressions`.
-   *
-   * https://github.com/adamhaile/surplus/blob/master/index.d.ts
-   * https://github.com/infernojs/inferno/blob/master/packages/inferno/src/core/types.ts
-   */
-
-  namespace JSX {
-    type Element = Node | ArrayElement | FunctionElement | string | number | boolean | null | undefined;
-
-    interface ArrayElement extends Array<Element> {}
-    interface FunctionElement {
-      (): Element;
-    }
-
-    // Let TS know the name of the `children` property in order for it to be able to type check them.
-    // https://github.com/Microsoft/TypeScript/issues/18357
-    interface ElementChildrenAttribute {
-      children: {};
-    }
-
-    interface EventHandler<T, E extends Event> {
-      (e: E & { currentTarget: T; target: T }): void;
-    }
-
-    interface BoundEventHandler<T, E extends Event> {
-      0: (data: any, e: E & { currentTarget: T; target: T }) => void;
-      1: any;
-    }
-
-    type EventHandlerUnion<T, E extends Event> = EventHandler<T, E> | BoundEventHandler<T, E>;
-
-    // Intrinsic attributes enable us to define certain keys as attributes on an element, while
-    // at the same time hiding them from the element's `props`.
-    // https://github.com/Microsoft/TypeScript/issues/5478
-    interface IntrinsicAttributes {
-      ref?: HTMLElement | ((e: HTMLElement) => void);
-    }
-
-    // https://github.com/ryansolid/babel-plugin-jsx-dom-expressions#special-binding
-    interface CustomAttributes<T> {
-      ref?: T | ((el: T) => void);
-      classList?: { [k: string]: boolean | undefined };
-      on?: { [key: string]: EventHandler<T, CustomEvent> };
-      onCapture?: { [key: string]: EventHandler<T, CustomEvent> };
-    }
-
-    // https://github.com/ryansolid/babel-plugin-jsx-dom-expressions#oneventname
-    interface DOMAttributes<T> extends CustomAttributes<T> {
-      children?: Element;
-      innerHTML?: string;
-      innerText?: string;
-      textContent?: string;
-
-      // Clipboard Events
-      onCopy?: EventHandlerUnion<T, ClipboardEvent>;
-      onCut?: EventHandlerUnion<T, ClipboardEvent>;
-      onPaste?: EventHandlerUnion<T, ClipboardEvent>;
-
-      // Composition Events
-      onCompositionEnd?: EventHandlerUnion<T, CompositionEvent>;
-      onCompositionStart?: EventHandlerUnion<T, CompositionEvent>;
-      onCompositionUpdate?: EventHandlerUnion<T, CompositionEvent>;
-
-      // Focus Events
-      onFocus?: EventHandlerUnion<T, FocusEvent>;
-      onBlur?: EventHandlerUnion<T, FocusEvent>;
-
-      // Form Events
-      onChange?: EventHandlerUnion<T, Event>;
-      onInput?: EventHandlerUnion<T, InputEvent>;
-      onReset?: EventHandlerUnion<T, Event>;
-      onSubmit?: EventHandlerUnion<T, FocusEvent>;
-
-      // Image Events
-      onLoad?: EventHandlerUnion<T, Event>;
-      onError?: EventHandlerUnion<T, Event>; // also a Media Event
-
-      // Keyboard Events
-      onKeyDown?: EventHandlerUnion<T, KeyboardEvent>;
-      onKeyPress?: EventHandlerUnion<T, KeyboardEvent>;
-      onKeyUp?: EventHandlerUnion<T, KeyboardEvent>;
-
-      // Pointer Events
-      onGotPointerCapture?: EventHandlerUnion<T, PointerEvent>;
-      onLostPointerCapture?: EventHandlerUnion<T, PointerEvent>;
-      onPointerCancel?: EventHandlerUnion<T, PointerEvent>;
-      onPointerDown?: EventHandlerUnion<T, PointerEvent>;
-      onPointerEnter?: EventHandlerUnion<T, PointerEvent>;
-      onPointerLeave?: EventHandlerUnion<T, PointerEvent>;
-      onPointerMove?: EventHandlerUnion<T, PointerEvent>;
-      onPointerOver?: EventHandlerUnion<T, PointerEvent>;
-      onPointerOut?: EventHandlerUnion<T, PointerEvent>;
-      onPointerUp?: EventHandlerUnion<T, PointerEvent>;
-
-      // Media Events
-      onAbort?: EventHandlerUnion<T, Event>;
-      onCanPlay?: EventHandlerUnion<T, Event>;
-      onCanPlayThrough?: EventHandlerUnion<T, Event>;
-      onDurationChange?: EventHandlerUnion<T, Event>;
-      onEmptied?: EventHandlerUnion<T, Event>;
-      onEncrypted?: EventHandlerUnion<T, Event>;
-      onEnded?: EventHandlerUnion<T, Event>;
-      onLoadedData?: EventHandlerUnion<T, Event>;
-      onLoadedMetadata?: EventHandlerUnion<T, Event>;
-      onLoadStart?: EventHandlerUnion<T, Event>;
-      onPause?: EventHandlerUnion<T, Event>;
-      onPlay?: EventHandlerUnion<T, Event>;
-      onPlaying?: EventHandlerUnion<T, Event>;
-      onProgress?: EventHandlerUnion<T, Event>;
-      onRateChange?: EventHandlerUnion<T, Event>;
-      onSeeked?: EventHandlerUnion<T, Event>;
-      onSeeking?: EventHandlerUnion<T, Event>;
-      onStalled?: EventHandlerUnion<T, Event>;
-      onSuspend?: EventHandlerUnion<T, Event>;
-      onTimeUpdate?: EventHandlerUnion<T, Event>;
-      onVolumeChange?: EventHandlerUnion<T, Event>;
-      onWaiting?: EventHandlerUnion<T, Event>;
-
-      // MouseEvents
-      onClick?: EventHandlerUnion<T, MouseEvent>;
-      onContextMenu?: EventHandlerUnion<T, MouseEvent>;
-      onDblClick?: EventHandlerUnion<T, MouseEvent>;
-      onDrag?: EventHandlerUnion<T, DragEvent>;
-      onDragEnd?: EventHandlerUnion<T, DragEvent>;
-      onDragEnter?: EventHandlerUnion<T, DragEvent>;
-      onDragExit?: EventHandlerUnion<T, DragEvent>;
-      onDragLeave?: EventHandlerUnion<T, DragEvent>;
-      onDragOver?: EventHandlerUnion<T, DragEvent>;
-      onDragStart?: EventHandlerUnion<T, DragEvent>;
-      onDrop?: EventHandlerUnion<T, DragEvent>;
-      onMouseDown?: EventHandlerUnion<T, MouseEvent>;
-      onMouseEnter?: EventHandlerUnion<T, MouseEvent>;
-      onMouseLeave?: EventHandlerUnion<T, MouseEvent>;
-      onMouseMove?: EventHandlerUnion<T, MouseEvent>;
-      onMouseOut?: EventHandlerUnion<T, MouseEvent>;
-      onMouseOver?: EventHandlerUnion<T, MouseEvent>;
-      onMouseUp?: EventHandlerUnion<T, MouseEvent>;
-
-      // Selection Events
-      onSelect?: EventHandlerUnion<T, UIEvent>;
-
-      // Touch Events
-      onTouchCancel?: EventHandlerUnion<T, TouchEvent>;
-      onTouchEnd?: EventHandlerUnion<T, TouchEvent>;
-      onTouchMove?: EventHandlerUnion<T, TouchEvent>;
-      onTouchStart?: EventHandlerUnion<T, TouchEvent>;
-
-      // UI Events
-      onScroll?: EventHandlerUnion<T, UIEvent>;
-
-      // Wheel Events
-      onWheel?: EventHandlerUnion<T, WheelEvent>;
-
-      // Animation Events
-      onAnimationStart?: EventHandlerUnion<T, AnimationEvent>;
-      onAnimationEnd?: EventHandlerUnion<T, AnimationEvent>;
-      onAnimationIteration?: EventHandlerUnion<T, AnimationEvent>;
-
-      // Transition Events
-      onTransitionEnd?: EventHandlerUnion<T, TransitionEvent>;
-    }
-
-    // See CSS 3 CSS-wide keywords https://www.w3.org/TR/css3-values/#common-keywords
-    // See CSS 3 Explicit Defaulting https://www.w3.org/TR/css-cascade-3/#defaulting-keywords
-    // "all CSS properties can accept these values"
-    type CSSWideKeyword = "initial" | "inherit" | "unset";
-
-    // See CSS 3 <percentage> type https://drafts.csswg.org/css-values-3/#percentages
-    type CSSPercentage = string;
-
-    // See CSS 3 <length> type https://drafts.csswg.org/css-values-3/#lengths
-    type CSSLength = number | string;
-
-    // This interface is not complete. Only properties accepting
-    // unitless numbers are listed here (see CSSProperty.js in Inferno)
-    interface CSSProperties {
-      /**
-       * Aligns a flex container's lines within the flex container when there is extra space in the cross-axis, similar to how justify-content aligns individual items within the main-axis.
-       */
-      "align-content"?:
-        | CSSWideKeyword
-        | "flex-start"
-        | "flex-end"
-        | "center"
-        | "space-between"
-        | "space-around"
-        | "stretch";
-
-      /**
-       * Sets the default alignment in the cross axis for all of the flex container's items, including anonymous flex items, similarly to how justify-content aligns items along the main axis.
-       */
-      "align-items"?:
-        | CSSWideKeyword
-        | "flex-start"
-        | "flex-end"
-        | "center"
-        | "baseline"
-        | "stretch";
-
-      /**
-       * Allows the default alignment to be overridden for individual flex items.
-       */
-      "align-self"?:
-        | CSSWideKeyword
-        | "auto"
-        | "flex-start"
-        | "flex-end"
-        | "center"
-        | "baseline"
-        | "stretch";
-
-      /**
-       * This property allows precise alignment of elements, such as graphics,
-       * that do not have a baseline-table or lack the desired baseline in their baseline-table.
-       * With the alignment-adjust property, the position of the baseline identified by the alignment-baseline
-       * can be explicitly determined. It also determines precisely the alignment point for each glyph within a textual element.
-       */
-      "alignment-adjust"?: CSSWideKeyword | any;
-
-      "alignment-baseline"?: CSSWideKeyword | any;
-
-      /**
-       * Defines a length of time to elapse before an animation starts, allowing an animation to begin execution some time after it is applied.
-       */
-      "animation-delay"?: CSSWideKeyword | any;
-
-      /**
-       * Defines whether an animation should run in reverse on some or all cycles.
-       */
-      "animation-direction"?: CSSWideKeyword | any;
-
-      /**
-       * Specifies how many times an animation cycle should play.
-       */
-      "animation-iteration-count"?: CSSWideKeyword | any;
-
-      /**
-       * Defines the list of animations that apply to the element.
-       */
-      "animation-name"?: CSSWideKeyword | any;
-
-      /**
-       * Defines whether an animation is running or paused.
-       */
-      "animation-play-state"?: CSSWideKeyword | any;
-
-      /**
-       * Allows changing the style of any element to platform-based interface elements or vice versa.
-       */
-      appearance?: CSSWideKeyword | any;
-
-      /**
-       * Determines whether or not the “back” side of a transformed element is visible when facing the viewer.
-       */
-      "backface-visibility"?: CSSWideKeyword | any;
-
-      /**
-       * Shorthand property to set the values for one or more of:
-       * background-clip, background-color, background-image,
-       * background-origin, background-position, background-repeat,
-       * background-size, and background-attachment.
-       */
-      background?: CSSWideKeyword | any;
-
-      /**
-       * If a background-image is specified, this property determines
-       * whether that image's position is fixed within the viewport,
-       * or scrolls along with its containing block.
-       * See CSS 3 background-attachment property https://drafts.csswg.org/css-backgrounds-3/#the-background-attachment
-       */
-      "background-attachment"?: CSSWideKeyword | "scroll" | "fixed" | "local";
-
-      /**
-       * This property describes how the element's background images should blend with each other and the element's background color.
-       * The value is a list of blend modes that corresponds to each background image. Each element in the list will apply to the
-       * corresponding element of background-image. If a property doesn’t have enough comma-separated values to match the number of layers,
-       * the UA must calculate its used value by repeating the list of values until there are enough.
-       */
-      "background-blend-mode"?: CSSWideKeyword | any;
-
-      /**
-       * Sets the background color of an element.
-       */
-      "background-color"?: CSSWideKeyword | any;
-
-      "background-composite"?: CSSWideKeyword | any;
-
-      /**
-       * Applies one or more background images to an element. These can be any valid CSS image, including url() paths to image files or CSS gradients.
-       */
-      "background-image"?: CSSWideKeyword | any;
-
-      /**
-       * Specifies what the background-position property is relative to.
-       */
-      "background-origin"?: CSSWideKeyword | any;
-
-      /**
-       * Sets the position of a background image.
-       */
-      "background-position"?: CSSWideKeyword | any;
-
-      /**
-       * Background-repeat defines if and how background images will be repeated after they have been sized and positioned
-       */
-      "background-repeat"?: CSSWideKeyword | any;
-
-      /**
-       * Defines the size of the background images
-       */
-      "background-size"?: CSSWideKeyword | any;
-
-      /**
-       * Obsolete - spec retired, not implemented.
-       */
-      "baseline-shift"?: CSSWideKeyword | any;
-
-      /**
-       * Non standard. Sets or retrieves the location of the Dynamic HTML (DHTML) behavior.
-       */
-      behavior?: CSSWideKeyword | any;
-
-      /**
-       * Shorthand property that defines the different properties of all four sides of an element's border in a single declaration.
-       * It can be used to set border-width, border-style and border-color, or a subset of these.
-       */
-      border?: CSSWideKeyword | any;
-
-      /**
-       * Shorthand that sets the values of border-bottom-color,
-       * border-bottom-style, and border-bottom-width.
-       */
-      "border-bottom"?: CSSWideKeyword | any;
-
-      /**
-       * Sets the color of the bottom border of an element.
-       */
-      "border-bottom-color"?: CSSWideKeyword | any;
-
-      /**
-       * Defines the shape of the border of the bottom-left corner.
-       */
-      "border-bottom-left-radius"?: CSSWideKeyword | CSSLength;
-
-      /**
-       * Defines the shape of the border of the bottom-right corner.
-       */
-      "border-bottom-right-radius"?: CSSWideKeyword | CSSLength;
-
-      /**
-       * Sets the line style of the bottom border of a box.
-       */
-      "border-bottom-style"?: CSSWideKeyword | any;
-
-      /**
-       * Sets the width of an element's bottom border. To set all four borders,
-       * use the border-width shorthand property which sets the values simultaneously for border-top-width,
-       * border-right-width, border-bottom-width, and border-left-width.
-       */
-      "border-bottom-width"?: CSSWideKeyword | any;
-
-      /**
-       * Border-collapse can be used for collapsing the borders between table cells
-       */
-      "border-collapse"?: CSSWideKeyword | any;
-
-      /**
-       * The CSS border-color property sets the color of an element's four borders.
-       * This property can have from one to four values, made up of the elementary properties:
-       *      •       border-top-color
-       *      •       border-right-color
-       *      •       border-bottom-color
-       *      •       border-left-color The default color is the currentColor of each of these values.
-       * If you provide one value, it sets the color for the element. Two values set the horizontal and vertical values,
-       * respectively. Providing three values sets the top, vertical, and bottom values, in that order.
-       * Four values set all for sides: top, right, bottom, and left, in that order.
-       */
-      "border-color"?: CSSWideKeyword | any;
-
-      /**
-       * Specifies different corner clipping effects, such as scoop (inner curves), bevel (straight cuts) or notch (cut-off rectangles).
-       * Works along with border-radius to specify the size of each corner effect.
-       */
-      "border-corner-shape"?: CSSWideKeyword | any;
-
-      /**
-       * The property border-image-source is used to set the image to be used instead of the border style.
-       * If this is set to none the border-style is used instead.
-       */
-      "border-image-source"?: CSSWideKeyword | any;
-
-      /**
-       * The border-image-width CSS property defines the offset to use for dividing the border image in nine parts,
-       * the top-left corner, central top edge, top-right-corner, central right edge, bottom-right corner, central bottom edge,
-       * bottom-left corner, and central right edge. They represent inward distance from the top, right, bottom, and left edges.
-       */
-      "border-image-width"?: CSSWideKeyword | any;
-
-      /**
-       * Shorthand property that defines the border-width, border-style and border-color of an element's left border in a single declaration.
-       * Note that you can use the corresponding longhand properties to set specific individual properties of the left border — border-left-width,
-       * border-left-style and border-left-color.
-       */
-      "border-left"?: CSSWideKeyword | any;
-
-      /**
-       * The CSS border-left-color property sets the color of an element's left border. This page explains the border-left-color value,
-       * but often you will find it more convenient to fix the border's left color as part of a shorthand set, either border-left or border-color.
-       * Colors can be defined several ways. For more information, see Usage.
-       */
-      "border-left-color"?: CSSWideKeyword | any;
-
-      /**
-       * Sets the style of an element's left border. To set all four borders, use the shorthand property, border-style.
-       * Otherwise, you can set the borders individually with border-top-style, border-right-style, border-bottom-style, border-left-style.
-       */
-      "border-left-style"?: CSSWideKeyword | any;
-
-      /**
-       * Sets the width of an element's left border. To set all four borders,
-       * use the border-width shorthand property which sets the values simultaneously for border-top-width,
-       * border-right-width, border-bottom-width, and border-left-width.
-       */
-      "border-left-width"?: CSSWideKeyword | any;
-
-      /**
-       * Shorthand property that sets the rounding of all four corners.
-       */
-      "border-radius"?: CSSWideKeyword | CSSLength;
-
-      /**
-       * Shorthand property that defines the border-width, border-style and border-color of an element's right border
-       * in a single declaration. Note that you can use the corresponding longhand properties to set specific
-       * individual properties of the right border — border-right-width, border-right-style and border-right-color.
-       */
-      "border-right"?: CSSWideKeyword | any;
-
-      /**
-       * Sets the color of an element's right border. This page explains the border-right-color value,
-       * but often you will find it more convenient to fix the border's right color as part of a shorthand set,
-       * either border-right or border-color.
-       * Colors can be defined several ways. For more information, see Usage.
-       */
-      "border-right-color"?: CSSWideKeyword | any;
-
-      /**
-       * Sets the style of an element's right border. To set all four borders, use the shorthand property,
-       * border-style. Otherwise, you can set the borders individually with border-top-style, border-right-style,
-       * border-bottom-style, border-left-style.
-       */
-      "border-right-style"?: CSSWideKeyword | any;
-
-      /**
-       * Sets the width of an element's right border. To set all four borders,
-       * use the border-width shorthand property which sets the values simultaneously for border-top-width,
-       * border-right-width, border-bottom-width, and border-left-width.
-       */
-      "border-right-width"?: CSSWideKeyword | any;
-
-      /**
-       * Specifies the distance between the borders of adjacent cells.
-       */
-      "border-spacing"?: CSSWideKeyword | any;
-
-      /**
-       * Sets the style of an element's four borders. This property can have from one to four values.
-       * With only one value, the value will be applied to all four borders;
-       * otherwise, this works as a shorthand property for each of border-top-style, border-right-style,
-       * border-bottom-style, border-left-style, where each border style may be assigned a separate value.
-       */
-      "border-style"?: CSSWideKeyword | any;
-
-      /**
-       * Shorthand property that defines the border-width, border-style and border-color of an element's top border
-       * in a single declaration. Note that you can use the corresponding longhand properties to set specific
-       * individual properties of the top border — border-top-width, border-top-style and border-top-color.
-       */
-      "border-top"?: CSSWideKeyword | any;
-
-      /**
-       * Sets the color of an element's top border. This page explains the border-top-color value,
-       * but often you will find it more convenient to fix the border's top color as part of a shorthand set,
-       * either border-top or border-color.
-       * Colors can be defined several ways. For more information, see Usage.
-       */
-      "border-top-color"?: CSSWideKeyword | any;
-
-      /**
-       * Sets the rounding of the top-left corner of the element.
-       */
-      "border-top-left-radius"?: CSSWideKeyword | CSSLength;
-
-      /**
-       * Sets the rounding of the top-right corner of the element.
-       */
-      "border-top-right-radius"?: CSSWideKeyword | CSSLength;
-
-      /**
-       * Sets the style of an element's top border. To set all four borders, use the shorthand property, border-style.
-       * Otherwise, you can set the borders individually with border-top-style, border-right-style, border-bottom-style, border-left-style.
-       */
-      "border-top-style"?: CSSWideKeyword | any;
-
-      /**
-       * Sets the width of an element's top border. To set all four borders,
-       * use the border-width shorthand property which sets the values simultaneously for border-top-width,
-       * border-right-width, border-bottom-width, and border-left-width.
-       */
-      "border-top-width"?: CSSWideKeyword | any;
-
-      /**
-       * Sets the width of an element's four borders. This property can have from one to four values.
-       * This is a shorthand property for setting values simultaneously for border-top-width,
-       * border-right-width, border-bottom-width, and border-left-width.
-       */
-      "border-width"?: CSSWideKeyword | any;
-
-      /**
-       * This property specifies how far an absolutely positioned box's bottom margin edge
-       * is offset above the bottom edge of the box's containing block. For relatively positioned boxes,
-       * the offset is with respect to the bottom edges of the box itself
-       * (i.e., the box is given a position in the normal flow, then offset from that position according to these properties).
-       */
-      bottom?: CSSWideKeyword | any;
-
-      /**
-       * Obsolete.
-       */
-      "box-align"?: CSSWideKeyword | any;
-
-      /**
-       * Breaks a box into fragments creating new borders,
-       * padding and repeating backgrounds or lets it stay as a continuous box on a page break,
-       * column break, or, for inline elements, at a line break.
-       */
-      "box-decoration-break"?: CSSWideKeyword | any;
-
-      /**
-       * Deprecated
-       */
-      "box-direction"?: CSSWideKeyword | any;
-
-      /**
-       * Do not use. This property has been replaced by the flex-wrap property.
-       * Gets or sets a value that specifies the direction to add successive rows or columns when the value of box-lines is set to multiple.
-       */
-      "box-line-progression"?: CSSWideKeyword | any;
-
-      /**
-       * Do not use. This property has been replaced by the flex-wrap property.
-       * Gets or sets a value that specifies whether child elements wrap onto multiple lines or columns based on the space available in the object.
-       */
-      "box-lines"?: CSSWideKeyword | any;
-
-      /**
-       * Do not use. This property has been replaced by flex-order.
-       * Specifies the ordinal group that a child element of the object belongs to.
-       * This ordinal value identifies the display order (along the axis defined by the box-orient property) for the group.
-       */
-      "box-ordinal-group"?: CSSWideKeyword | any;
-
-      /**
-       * Deprecated.
-       */
-      "box-flex"?: CSSWideKeyword | number;
-
-      /**
-       * Deprecated.
-       */
-      "box-flex-group"?: CSSWideKeyword | number;
-
-      /**
-       * Cast a drop shadow from the frame of almost any element.
-       * MDN: https://developer.mozilla.org/en-US/docs/Web/CSS/box-shadow
-       */
-      "box-shadow"?: CSSWideKeyword | any;
-
-      /**
-       * The CSS break-after property allows you to force a break on multi-column layouts.
-       * More specifically, it allows you to force a break after an element.
-       * It allows you to determine if a break should occur, and what type of break it should be.
-       * The break-after CSS property describes how the page, column or region break behaves after the generated box.
-       * If there is no generated box, the property is ignored.
-       */
-      "break-after"?: CSSWideKeyword | any;
-
-      /**
-       * Control page/column/region breaks that fall above a block of content
-       */
-      "break-before"?: CSSWideKeyword | any;
-
-      /**
-       * Control page/column/region breaks that fall within a block of content
-       */
-      "break-inside"?: CSSWideKeyword | any;
-
-      /**
-       * The clear CSS property specifies if an element can be positioned next to
-       * or must be positioned below the floating elements that precede it in the markup.
-       */
-      clear?: CSSWideKeyword | any;
-
-      /**
-       * Deprecated; see clip-path.
-       * Lets you specify the dimensions of an absolutely positioned element that should be visible,
-       * and the element is clipped into this shape, and displayed.
-       */
-      clip?: CSSWideKeyword | any;
-
-      /**
-       * Clipping crops an graphic, so that only a portion of the graphic is rendered, or filled.
-       * This clip-rule property, when used with the clip-path property, defines which clip rule, or algorithm,
-       * to use when filling the different parts of a graphics.
-       */
-      "clip-rule"?: CSSWideKeyword | any;
-
-      /**
-       * The color property sets the color of an element's foreground content (usually text),
-       * accepting any standard CSS color from keywords and hex values to RGB(a) and HSL(a).
-       */
-      color?: CSSWideKeyword | any;
-
-      /**
-       * Describes the number of columns of the element.
-       * See CSS 3 column-count property https://www.w3.org/TR/css3-multicol/#cc
-       */
-      "column-count"?: CSSWideKeyword | number | "auto";
-
-      /**
-       * Specifies how to fill columns (balanced or sequential).
-       */
-      "column-fill"?: CSSWideKeyword | any;
-
-      /**
-       * The column-gap property controls the width of the gap between columns in multi-column elements.
-       */
-      "column-gap"?: CSSWideKeyword | any;
-
-      /**
-       * Sets the width, style, and color of the rule between columns.
-       */
-      "column-rule"?: CSSWideKeyword | any;
-
-      /**
-       * Specifies the color of the rule between columns.
-       */
-      "column-rule-color"?: CSSWideKeyword | any;
-
-      /**
-       * Specifies the width of the rule between columns.
-       */
-      "column-rule-width"?: CSSWideKeyword | any;
-
-      /**
-       * The column-span CSS property makes it possible for an element to span across all columns when its value is set to all.
-       * An element that spans more than one column is called a spanning element.
-       */
-      "column-span"?: CSSWideKeyword | any;
-
-      /**
-       * Specifies the width of columns in multi-column elements.
-       */
-      "column-width"?: CSSWideKeyword | any;
-
-      /**
-       * This property is a shorthand property for setting column-width and/or column-count.
-       */
-      columns?: CSSWideKeyword | any;
-
-      /**
-       * The counter-increment property accepts one or more names of counters (identifiers),
-       * each one optionally followed by an integer which specifies the value by which the counter should be incremented
-       * (e.g. if the value is 2, the counter increases by 2 each time it is invoked).
-       */
-      "counter-increment"?: CSSWideKeyword | any;
-
-      /**
-       * The counter-reset property contains a list of one or more names of counters,
-       * each one optionally followed by an integer (otherwise, the integer defaults to 0.).
-       * Each time the given element is invoked, the counters specified by the property are set to the given integer.
-       */
-      "counter-reset"?: CSSWideKeyword | any;
-
-      /**
-       * The cue property specifies sound files (known as an "auditory icon") to be played by speech media agents
-       * before and after presenting an element's content; if only one file is specified, it is played both before and after.
-       * The volume at which the file(s) should be played, relative to the volume of the main element, may also be specified.
-       * The icon files may also be set separately with the cue-before and cue-after properties.
-       */
-      cue?: CSSWideKeyword | any;
-
-      /**
-       * The cue-after property specifies a sound file (known as an "auditory icon") to be played by speech media agents
-       * after presenting an element's content; the volume at which the file should be played may also be specified.
-       * The shorthand property cue sets cue sounds for both before and after the element is presented.
-       */
-      "cue-after"?: CSSWideKeyword | any;
-
-      /**
-       * Specifies the mouse cursor displayed when the mouse pointer is over an element.
-       */
-      cursor?: CSSWideKeyword | any;
-
-      /**
-       * The direction CSS property specifies the text direction/writing direction. The rtl is used for Hebrew or Arabic text, the ltr is for other languages.
-       */
-      direction?: CSSWideKeyword | any;
-
-      /**
-       * This property specifies the type of rendering box used for an element. It is a shorthand property for many other display properties.
-       */
-      display?: CSSWideKeyword | any;
-
-      /**
-       * The ‘fill’ property paints the interior of the given graphical element.
-       * The area to be painted consists of any areas inside the outline of the shape.
-       * To determine the inside of the shape, all subpaths are considered,
-       * and the interior is determined according to the rules associated with the current value of the ‘fill-rule’ property.
-       * The zero-width geometric outline of a shape is included in the area to be painted.
-       */
-      fill?: CSSWideKeyword | any;
-
-      /**
-       * SVG: Specifies the opacity of the color or the content the current object is filled with.
-       * See SVG 1.1 https://www.w3.org/TR/SVG/painting.html#FillOpacityProperty
-       */
-      "fill-opacity"?: CSSWideKeyword | number;
-
-      /**
-       * The ‘fill-rule’ property indicates the algorithm which is to be used to determine what parts of the canvas are included inside the shape.
-       * For a simple, non-intersecting path, it is intuitively clear what region lies "inside";
-       * however, for a more complex path, such as a path that intersects itself or where one subpath encloses another,
-       * the interpretation of "inside" is not so obvious.
-       * The ‘fill-rule’ property provides two options for how the inside of a shape is determined:
-       */
-      "fill-rule"?: CSSWideKeyword | any;
-
-      /**
-       * Applies various image processing effects. This property is largely unsupported. See Compatibility section for more information.
-       */
-      filter?: CSSWideKeyword | any;
-
-      /**
-       * Shorthand for `flex-grow`, `flex-shrink`, and `flex-basis`.
-       */
-      flex?: CSSWideKeyword | number | string;
-
-      /**
-       * Obsolete, do not use. This property has been renamed to align-items.
-       * Specifies the alignment (perpendicular to the layout axis defined by the flex-direction property) of child elements of the object.
-       */
-      "flex-align"?: CSSWideKeyword | any;
-
-      /**
-       * The flex-basis CSS property describes the initial main size of the flex item
-       * before any free space is distributed according to the flex factors described in the flex property (flex-grow and flex-shrink).
-       */
-      "flex-basis"?: CSSWideKeyword | any;
-
-      /**
-       * The flex-direction CSS property describes how flex items are placed in the flex container, by setting the direction of the flex container's main axis.
-       */
-      "flex-direction"?: CSSWideKeyword | "row" | "row-reverse" | "column" | "column-reverse";
-
-      /**
-       * The flex-flow CSS property defines the flex container's main and cross axis. It is a shorthand property for the flex-direction and flex-wrap properties.
-       */
-      "flex-flow"?: CSSWideKeyword | string;
-
-      /**
-       * Specifies the flex grow factor of a flex item.
-       * See CSS flex-grow property https://drafts.csswg.org/css-flexbox-1/#flex-grow-property
-       */
-      "flex-grow"?: CSSWideKeyword | number;
-
-      /**
-       * Do not use. This property has been renamed to align-self
-       * Specifies the alignment (perpendicular to the layout axis defined by flex-direction) of child elements of the object.
-       */
-      "flex-item-align"?: CSSWideKeyword | any;
-
-      /**
-       * Do not use. This property has been renamed to align-content.
-       * Specifies how a flexbox's lines align within the flexbox when there is extra space along the axis that is perpendicular to the axis defined by the flex-direction property.
-       */
-      "flex-line-pack"?: CSSWideKeyword | any;
-
-      /**
-       * Gets or sets a value that specifies the ordinal group that a flexbox element belongs to. This ordinal value identifies the display order for the group.
-       */
-      "flex-order"?: CSSWideKeyword | any;
-
-      /**
-       * Specifies the flex shrink factor of a flex item.
-       * See CSS flex-shrink property https://drafts.csswg.org/css-flexbox-1/#flex-shrink-property
-       */
-      "flex-shrink"?: CSSWideKeyword | number;
-
-      /**
-       * Specifies whether flex items are forced into a single line or can be wrapped onto multiple lines.
-       * If wrapping is allowed, this property also enables you to control the direction in which lines are stacked.
-       * See CSS flex-wrap property https://drafts.csswg.org/css-flexbox-1/#flex-wrap-property
-       */
-      "flex-wrap"?: CSSWideKeyword | "nowrap" | "wrap" | "wrap-reverse";
-
-      /**
-       * Elements which have the style float are floated horizontally.
-       * These elements can move as far to the left or right of the containing element.
-       * All elements after the floating element will flow around it, but elements before the floating element are not impacted.
-       * If several floating elements are placed after each other, they will float next to each other as long as there is room.
-       */
-      float?: CSSWideKeyword | any;
-
-      /**
-       * Flows content from a named flow (specified by a corresponding flow-into) through selected elements to form a dynamic chain of layout regions.
-       */
-      "flow-from"?: CSSWideKeyword | any;
-
-      /**
-       * The font property is shorthand that allows you to do one of two things: you can either set up six of the most mature font properties in one line,
-       * or you can set one of a choice of keywords to adopt a system font setting.
-       */
-      font?: CSSWideKeyword | any;
-
-      /**
-       * The font-family property allows one or more font family names and/or generic family names to be specified for usage on the selected element(s)' text.
-       * The browser then goes through the list; for each character in the selection it applies the first font family that has an available glyph for that character.
-       */
-      "font-family"?: CSSWideKeyword | any;
-
-      /**
-       * The font-kerning property allows contextual adjustment of inter-glyph spacing, i.e. the spaces between the characters in text.
-       * This property controls <bold>metric kerning</bold> - that utilizes adjustment data contained in the font. Optical Kerning is not supported as yet.
-       */
-      "font-kerning"?: CSSWideKeyword | any;
-
-      /**
-       * Specifies the size of the font. Used to compute em and ex units.
-       * See CSS 3 font-size property https://www.w3.org/TR/css-fonts-3/#propdef-font-size
-       */
-      "font-size"?:
-        | CSSWideKeyword
-        | "xx-small"
-        | "x-small"
-        | "small"
-        | "medium"
-        | "large"
-        | "x-large"
-        | "xx-large"
-        | "larger"
-        | "smaller"
-        | CSSLength
-        | CSSPercentage;
-
-      /**
-       * The font-size-adjust property adjusts the font-size of the fallback fonts defined with font-family,
-       * so that the x-height is the same no matter what font is used.
-       * This preserves the readability of the text when fallback happens.
-       * See CSS 3 font-size-adjust property https://www.w3.org/TR/css-fonts-3/#propdef-font-size-adjust
-       */
-      "font-size-adjust"?: CSSWideKeyword | "none" | number;
-
-      /**
-       * Allows you to expand or condense the widths for a normal, condensed, or expanded font face.
-       * See CSS 3 font-stretch property https://drafts.csswg.org/css-fonts-3/#propdef-font-stretch
-       */
-      "font-stretch"?:
-        | CSSWideKeyword
-        | "normal"
-        | "ultra-condensed"
-        | "extra-condensed"
-        | "condensed"
-        | "semi-condensed"
-        | "semi-expanded"
-        | "expanded"
-        | "extra-expanded"
-        | "ultra-expanded";
-
-      /**
-       * The font-style property allows normal, italic, or oblique faces to be selected.
-       * Italic forms are generally cursive in nature while oblique faces are typically sloped versions of the regular face.
-       * Oblique faces can be simulated by artificially sloping the glyphs of the regular face.
-       * See CSS 3 font-style property https://www.w3.org/TR/css-fonts-3/#propdef-font-style
-       */
-      "font-style"?: CSSWideKeyword | "normal" | "italic" | "oblique";
-
-      /**
-       * This value specifies whether the user agent is allowed to synthesize bold or oblique font faces when a font family lacks bold or italic faces.
-       */
-      "font-synthesis"?: CSSWideKeyword | any;
-
-      /**
-       * The font-variant property enables you to select the small-caps font within a font family.
-       */
-      "font-variant"?: CSSWideKeyword | any;
-
-      /**
-       * Fonts can provide alternate glyphs in addition to default glyph for a character. This property provides control over the selection of these alternate glyphs.
-       */
-      "font-variant-alternates"?: CSSWideKeyword | any;
-
-      /**
-       * Specifies the weight or boldness of the font.
-       * See CSS 3 'font-weight' property https://www.w3.org/TR/css-fonts-3/#propdef-font-weight
-       */
-      "font-weight"?:
-        | CSSWideKeyword
-        | "normal"
-        | "bold"
-        | "bolder"
-        | "lighter"
-        | 100
-        | 200
-        | 300
-        | 400
-        | 500
-        | 600
-        | 700
-        | 800
-        | 900;
-
-      /**
-       * Lays out one or more grid items bound by 4 grid lines. Shorthand for setting grid-column-start, grid-column-end, grid-row-start, and grid-row-end in a single declaration.
-       */
-      "grid-area"?: CSSWideKeyword | any;
-
-      /**
-       * Controls a grid item's placement in a grid area, particularly grid position and a grid span. Shorthand for setting grid-column-start and grid-column-end in a single declaration.
-       */
-      "grid-column"?: CSSWideKeyword | any;
-
-      /**
-       * Controls a grid item's placement in a grid area as well as grid position and a grid span.
-       * The grid-column-end property (with grid-row-start, grid-row-end, and grid-column-start) determines a grid item's placement by specifying the grid lines of a grid item's grid area.
-       */
-      "grid-column-end"?: CSSWideKeyword | any;
-
-      /**
-       * Determines a grid item's placement by specifying the starting grid lines of a grid item's grid area.
-       * A grid item's placement in a grid area consists of a grid position and a grid span.
-       * See also ( grid-row-start, grid-row-end, and grid-column-end)
-       */
-      "grid-column-start"?: CSSWideKeyword | any;
-
-      /**
-       * Gets or sets a value that indicates which row an element within a Grid should appear in. Shorthand for setting grid-row-start and grid-row-end in a single declaration.
-       */
-      "grid-row"?: CSSWideKeyword | any;
-
-      /**
-       * Determines a grid item’s placement by specifying the block-end. A grid item's placement in a grid area consists of a grid position and a grid span.
-       * The grid-row-end property (with grid-row-start, grid-column-start, and grid-column-end) determines a grid item's placement by specifying the grid lines of a grid item's grid area.
-       */
-      "grid-row-end"?: CSSWideKeyword | any;
-
-      /**
-       * Specifies a row position based upon an integer location, string value, or desired row size.
-       * css/properties/grid-row is used as short-hand for grid-row-position and grid-row-position
-       */
-      "grid-row-position"?: CSSWideKeyword | any;
-
-      "grid-row-span"?: CSSWideKeyword | any;
-
-      /**
-       * Specifies named grid areas which are not associated with any particular grid item, but can be referenced from the grid-placement properties.
-       * The syntax of the grid-template-areas property also provides a visualization of the structure of the grid, making the overall layout of the grid container easier to understand.
-       */
-      "grid-template-areas"?: CSSWideKeyword | any;
-
-      /**
-       * Specifies (with grid-template-rows) the line names and track sizing functions of the grid.
-       * Each sizing function can be specified as a length, a percentage of the grid container’s size,
-       * a measurement of the contents occupying the column or row, or a fraction of the free space in the grid.
-       */
-      "grid-template-columns"?: CSSWideKeyword | any;
-
-      /**
-       * Specifies (with grid-template-columns) the line names and track sizing functions of the grid.
-       * Each sizing function can be specified as a length, a percentage of the grid container’s size,
-       * a measurement of the contents occupying the column or row, or a fraction of the free space in the grid.
-       */
-      "grid-template-rows"?: CSSWideKeyword | any;
-
-      /**
-       * Sets the height of an element. The content area of the element height does not include the padding, border, and margin of the element.
-       */
-      height?: CSSWideKeyword | any;
-
-      /**
-       * Specifies the minimum number of characters in a hyphenated word
-       */
-      "hyphenate-limit-chars"?: CSSWideKeyword | any;
-
-      /**
-       * Indicates the maximum number of successive hyphenated lines in an element. The ‘no-limit’ value means that there is no limit.
-       */
-      "hyphenate-limit-lines"?: CSSWideKeyword | any;
-
-      /**
-       * Specifies the maximum amount of trailing whitespace (before justification) that may be left in a line before hyphenation is triggered
-       * to pull part of a word from the next line back up into the current one.
-       */
-      "hyphenate-limit-zone"?: CSSWideKeyword | any;
-
-      /**
-       * Specifies whether or not words in a sentence can be split by the use of a manual or automatic hyphenation mechanism.
-       */
-      hyphens?: CSSWideKeyword | any;
-
-      imeMode?: CSSWideKeyword | any;
-
-      /**
-       * Defines how the browser distributes space between and around flex items
-       * along the main-axis of their container.
-       * See CSS justify-content property https://www.w3.org/TR/css-flexbox-1/#justify-content-property
-       */
-      "justify-content"?:
-        | CSSWideKeyword
-        | "flex-start"
-        | "flex-end"
-        | "center"
-        | "space-between"
-        | "space-around"
-        | "space-evenly"
-        | "stretch";
-
-      "layout-grid"?: CSSWideKeyword | any;
-
-      "layout-grid-char"?: CSSWideKeyword | any;
-
-      "layout-grid-line"?: CSSWideKeyword | any;
-
-      "layout-grid-mode"?: CSSWideKeyword | any;
-
-      "layout-grid-type"?: CSSWideKeyword | any;
-
-      /**
-       * Sets the left edge of an element
-       */
-      left?: CSSWideKeyword | any;
-
-      /**
-       * The letter-spacing CSS property specifies the spacing behavior between text characters.
-       */
-      "letter-spacing"?: CSSWideKeyword | any;
-
-      /**
-       * Deprecated. Gets or sets line-breaking rules for text in selected languages such as Japanese, Chinese, and Korean.
-       */
-      "line-break"?: CSSWideKeyword | any;
-
-      "line-clamp"?: CSSWideKeyword | number;
-
-      /**
-       * Specifies the height of an inline block level element.
-       * See CSS 2.1 line-height property https://www.w3.org/TR/CSS21/visudet.html#propdef-line-height
-       */
-      "line-height"?: CSSWideKeyword | "normal" | number | CSSLength | CSSPercentage;
-
-      /**
-       * Shorthand property that sets the list-style-type, list-style-position and list-style-image properties in one declaration.
-       */
-      "list-style"?: CSSWideKeyword | any;
-
-      /**
-       * This property sets the image that will be used as the list item marker. When the image is available,
-       * it will replace the marker set with the 'list-style-type' marker. That also means that if the image is not available,
-       * it will show the style specified by list-style-property
-       */
-      "list-style-image"?: CSSWideKeyword | any;
-
-      /**
-       * Specifies if the list-item markers should appear inside or outside the content flow.
-       */
-      "list-style-position"?: CSSWideKeyword | any;
-
-      /**
-       * Specifies the type of list-item marker in a list.
-       */
-      "list-style-type"?: CSSWideKeyword | any;
-
-      /**
-       * The margin property is shorthand to allow you to set all four margins of an element at once.
-       * Its equivalent longhand properties are margin-top, margin-right, margin-bottom and margin-left.
-       * Negative values are also allowed.
-       */
-      margin?: CSSWideKeyword | any;
-
-      /**
-       * margin-bottom sets the bottom margin of an element.
-       */
-      "margin-bottom"?: CSSWideKeyword | any;
-
-      /**
-       * margin-left sets the left margin of an element.
-       */
-      "margin-left"?: CSSWideKeyword | any;
-
-      /**
-       * margin-right sets the right margin of an element.
-       */
-      "margin-right"?: CSSWideKeyword | any;
-
-      /**
-       * margin-top sets the top margin of an element.
-       */
-      "margin-top"?: CSSWideKeyword | any;
-
-      /**
-       * The marquee-direction determines the initial direction in which the marquee content moves.
-       */
-      "marquee-direction"?: CSSWideKeyword | any;
-
-      /**
-       * The 'marquee-style' property determines a marquee's scrolling behavior.
-       */
-      "marquee-style"?: CSSWideKeyword | any;
-
-      /**
-       * This property is shorthand for setting mask-image, mask-mode, mask-repeat, mask-position, mask-clip, mask-origin, mask-composite and mask-size.
-       * Omitted values are set to their original properties' initial values.
-       */
-      mask?: CSSWideKeyword | any;
-
-      /**
-       * This property is shorthand for setting mask-border-source, mask-border-slice, mask-border-width, mask-border-outset, and mask-border-repeat.
-       * Omitted values are set to their original properties' initial values.
-       */
-      "mask-border"?: CSSWideKeyword | any;
-
-      /**
-       * This property specifies how the images for the sides and the middle part of the mask image are scaled and tiled.
-       * The first keyword applies to the horizontal sides, the second one applies to the vertical ones.
-       * If the second keyword is absent, it is assumed to be the same as the first, similar to the CSS border-image-repeat property.
-       */
-      "mask-border-repeat"?: CSSWideKeyword | any;
-
-      /**
-       * This property specifies inward offsets from the top, right, bottom, and left edges of the mask image,
-       * dividing it into nine regions: four corners, four edges, and a middle.
-       * The middle image part is discarded and treated as fully transparent black unless the fill keyword is present.
-       * The four values set the top, right, bottom and left offsets in that order, similar to the CSS border-image-slice property.
-       */
-      "mask-border-slice"?: CSSWideKeyword | any;
-
-      /**
-       * Specifies an image to be used as a mask. An image that is empty, fails to download, is non-existent, or cannot be displayed is ignored and does not mask the element.
-       */
-      "mask-border-source"?: CSSWideKeyword | any;
-
-      /**
-       * This property sets the width of the mask box image, similar to the CSS border-image-width property.
-       */
-      "mask-border-width"?: CSSWideKeyword | any;
-
-      /**
-       * Determines the mask painting area, which defines the area that is affected by the mask.
-       * The painted content of an element may be restricted to this area.
-       */
-      "mask-clip"?: CSSWideKeyword | any;
-
-      /**
-       * For elements rendered as a single box, specifies the mask positioning area.
-       * For elements rendered as multiple boxes (e.g., inline boxes on several lines, boxes on several pages)
-       * specifies which boxes box-decoration-break operates on to determine the mask positioning area(s).
-       */
-      "mask-origin"?: CSSWideKeyword | any;
-
-      /**
-       * This property must not be used. It is no longer included in any standard or standard track specification,
-       * nor is it implemented in any browser. It is only used when the text-align-last property is set to size.
-       * It controls allowed adjustments of font-size to fit line content.
-       */
-      "max-font-size"?: CSSWideKeyword | any;
-
-      /**
-       * Sets the maximum height for an element. It prevents the height of the element to exceed the specified value.
-       * If min-height is specified and is greater than max-height, max-height is overridden.
-       */
-      "max-height"?: CSSWideKeyword | any;
-
-      /**
-       * Sets the maximum width for an element. It limits the width property to be larger than the value specified in max-width.
-       */
-      "max-width"?: CSSWideKeyword | any;
-
-      /**
-       * Sets the minimum height for an element. It prevents the height of the element to be smaller than the specified value.
-       * The value of min-height overrides both max-height and height.
-       */
-      "min-height"?: CSSWideKeyword | any;
-
-      /**
-       * Sets the minimum width of an element. It limits the width property to be not smaller than the value specified in min-width.
-       */
-      "min-width"?: CSSWideKeyword | any;
-
-      /**
-       * Specifies the transparency of an element.
-       * See CSS 3 opacity property https://drafts.csswg.org/css-color-3/#opacity
-       */
-      opacity?: CSSWideKeyword | number;
-
-      /**
-       * Specifies the order used to lay out flex items in their flex container.
-       * Elements are laid out in the ascending order of the order value.
-       * See CSS order property https://drafts.csswg.org/css-flexbox-1/#order-property
-       */
-      order?: CSSWideKeyword | number;
-
-      /**
-       * In paged media, this property defines the minimum number of lines in
-       * a block container that must be left at the bottom of the page.
-       * See CSS 3 orphans, widows properties https://drafts.csswg.org/css-break-3/#widows-orphans
-       */
-      orphans?: CSSWideKeyword | number;
-
-      /**
-       * The CSS outline property is a shorthand property for setting one or more of the individual outline properties outline-style,
-       * outline-width and outline-color in a single rule. In most cases the use of this shortcut is preferable and more convenient.
-       * Outlines differ from borders in the following ways:
-       *      •       Outlines do not take up space, they are drawn above the content.
-       *      •       Outlines may be non-rectangular. They are rectangular in Gecko/Firefox.
-       *              Internet Explorer attempts to place the smallest contiguous outline around all elements or shapes that are indicated to have an outline.
-       *              Opera draws a non-rectangular shape around a construct.
-       */
-      outline?: CSSWideKeyword | any;
-
-      /**
-       * The outline-color property sets the color of the outline of an element. An outline is a line that is drawn around elements, outside the border edge, to make the element stand out.
-       */
-      "outline-color"?: CSSWideKeyword | any;
-
-      /**
-       * The outline-offset property offsets the outline and draw it beyond the border edge.
-       */
-      "outline-offset"?: CSSWideKeyword | any;
-
-      /**
-       * The overflow property controls how extra content exceeding the bounding box of an element is rendered.
-       * It can be used in conjunction with an element that has a fixed width and height, to eliminate text-induced page distortion.
-       */
-      overflow?: CSSWideKeyword | "auto" | "hidden" | "scroll" | "visible";
-
-      /**
-       * Specifies the preferred scrolling methods for elements that overflow.
-       */
-      "overflow-style"?: CSSWideKeyword | any;
-
-      /**
-       * Controls how extra content exceeding the x-axis of the bounding box of an element is rendered.
-       */
-      overflowX?: CSSWideKeyword | "auto" | "hidden" | "scroll" | "visible";
-
-      /**
-       * Controls how extra content exceeding the y-axis of the bounding box of an element is rendered.
-       */
-      overflowY?: CSSWideKeyword | "auto" | "hidden" | "scroll" | "visible";
-
-      /**
-       * The padding optional CSS property sets the required padding space on one to four sides of an element.
-       * The padding area is the space between an element and its border. Negative values are not allowed but decimal values are permitted.
-       * The element size is treated as fixed, and the content of the element shifts toward the center as padding is increased.
-       * The padding property is a shorthand to avoid setting each side separately (padding-top, padding-right, padding-bottom, padding-left).
-       */
-      padding?: CSSWideKeyword | any;
-
-      /**
-       * The padding-bottom CSS property of an element sets the padding space required on the bottom of an element.
-       * The padding area is the space between the content of the element and its border.
-       * Contrary to margin-bottom values, negative values of padding-bottom are invalid.
-       */
-      "padding-bottom"?: CSSWideKeyword | any;
-
-      /**
-       * The padding-left CSS property of an element sets the padding space required on the left side of an element.
-       * The padding area is the space between the content of the element and its border.
-       * Contrary to margin-left values, negative values of padding-left are invalid.
-       */
-      "padding-left"?: CSSWideKeyword | any;
-
-      /**
-       * The padding-right CSS property of an element sets the padding space required on the right side of an element.
-       * The padding area is the space between the content of the element and its border.
-       * Contrary to margin-right values, negative values of padding-right are invalid.
-       */
-      "padding-right"?: CSSWideKeyword | any;
-
-      /**
-       * The padding-top CSS property of an element sets the padding space required on the top of an element.
-       * The padding area is the space between the content of the element and its border.
-       * Contrary to margin-top values, negative values of padding-top are invalid.
-       */
-      "padding-top"?: CSSWideKeyword | any;
-
-      /**
-       * The page-break-after property is supported in all major browsers. With CSS3, page-break-* properties are only aliases of the break-* properties.
-       * The CSS3 Fragmentation spec defines breaks for all CSS box fragmentation.
-       */
-      "page-break-after"?: CSSWideKeyword | any;
-
-      /**
-       * The page-break-before property sets the page-breaking behavior before an element.
-       * With CSS3, page-break-* properties are only aliases of the break-* properties.
-       * The CSS3 Fragmentation spec defines breaks for all CSS box fragmentation.
-       */
-      "page-break-before"?: CSSWideKeyword | any;
-
-      /**
-       * Sets the page-breaking behavior inside an element. With CSS3, page-break-* properties are only aliases of the break-* properties.
-       * The CSS3 Fragmentation spec defines breaks for all CSS box fragmentation.
-       */
-      "page-break-inside"?: CSSWideKeyword | any;
-
-      /**
-       * The pause property determines how long a speech media agent should pause before and after presenting an element.
-       * It is a shorthand for the pause-before and pause-after properties.
-       */
-      pause?: CSSWideKeyword | any;
-
-      /**
-       * The pause-after property determines how long a speech media agent should pause after presenting an element.
-       * It may be replaced by the shorthand property pause, which sets pause time before and after.
-       */
-      "pause-after"?: CSSWideKeyword | any;
-
-      /**
-       * The pause-before property determines how long a speech media agent should pause before presenting an element.
-       * It may be replaced by the shorthand property pause, which sets pause time before and after.
-       */
-      "pause-before"?: CSSWideKeyword | any;
-
-      /**
-       * The perspective property defines how far an element is placed from the view on the z-axis, from the screen to the viewer.
-       * Perspective defines how an object is viewed. In graphic arts, perspective is the representation on a flat surface of what the viewer's eye would see in a 3D space.
-       * (See Wikipedia for more information about graphical perspective and for related illustrations.)
-       * The illusion of perspective on a flat surface, such as a computer screen,
-       * is created by projecting points on the flat surface as they would appear if the flat surface were a window
-       * through which the viewer was looking at the object. In discussion of virtual environments, this flat surface is called a projection plane.
-       */
-      perspective?: CSSWideKeyword | any;
-
-      /**
-       * The perspective-origin property establishes the origin for the perspective property.
-       * It effectively sets the X and Y position at which the viewer appears to be looking at the children of the element.
-       * When used with perspective, perspective-origin changes the appearance of an object,
-       * as if a viewer were looking at it from a different origin.
-       * An object appears differently if a viewer is looking directly at it versus looking at it from below, above, or from the side.
-       * Thus, the perspective-origin is like a vanishing point.
-       * The default value of perspective-origin is 50% 50%.
-       * This displays an object as if the viewer's eye were positioned directly at the center of the screen, both top-to-bottom and left-to-right.
-       * A value of 0% 0% changes the object as if the viewer was looking toward the top left angle.
-       * A value of 100% 100% changes the appearance as if viewed toward the bottom right angle.
-       */
-      "perspective-origin"?: CSSWideKeyword | any;
-
-      /**
-       * The pointer-events property allows you to control whether an element can be the target for the pointing device (e.g, mouse, pen) events.
-       */
-      "pointer-events"?: CSSWideKeyword | any;
-
-      /**
-       * The position property controls the type of positioning used by an element within its parent elements.
-       * The effect of the position property depends on a lot of factors, for example the position property of parent elements.
-       */
-      position?: CSSWideKeyword | "static" | "relative" | "absolute" | "fixed" | "sticky";
-
-      /**
-       * Obsolete: unsupported.
-       * This property determines whether or not a full-width punctuation mark character should be trimmed if it appears at the beginning of a line,
-       * so that its "ink" lines up with the first glyph in the line above and below.
-       */
-      "punctuation-trim"?: CSSWideKeyword | any;
-
-      /**
-       * Sets the type of quotation marks for embedded quotations.
-       */
-      quotes?: CSSWideKeyword | any;
-
-      /**
-       * Controls whether the last region in a chain displays additional 'overset' content according its default overflow property,
-       * or if it displays a fragment of content as if it were flowing into a subsequent region.
-       */
-      "region-fragment"?: CSSWideKeyword | any;
-
-      /**
-       * The rest-after property determines how long a speech media agent should pause after presenting an element's main content,
-       * before presenting that element's exit cue sound. It may be replaced by the shorthand property rest, which sets rest time before and after.
-       */
-      "rest-after"?: CSSWideKeyword | any;
-
-      /**
-       * The rest-before property determines how long a speech media agent should pause after presenting an intro cue sound for an element,
-       * before presenting that element's main content. It may be replaced by the shorthand property rest, which sets rest time before and after.
-       */
-      "rest-before"?: CSSWideKeyword | any;
-
-      /**
-       * Specifies the position an element in relation to the right side of the containing element.
-       */
-      right?: CSSWideKeyword | any;
-
-      "ruby-align"?: CSSWideKeyword | any;
-
-      "ruby-position"?: CSSWideKeyword | any;
-
-      /**
-       * Defines the alpha channel threshold used to extract a shape from an image. Can be thought of as a "minimum opacity" threshold;
-       * that is, a value of 0.5 means that the shape will enclose all the pixels that are more than 50% opaque.
-       */
-      "shape-image-threshold"?: CSSWideKeyword | any;
-
-      /**
-       * A future level of CSS Shapes will define a shape-inside property, which will define a shape to wrap content within the element.
-       * See Editor's Draft <http://dev.w3.org/csswg/css-shapes/> and CSSWG wiki page on next-level plans <http://wiki.csswg.org/spec/css-shapes>
-       */
-      "shape-inside"?: CSSWideKeyword | any;
-
-      /**
-       * Adds a margin to a shape-outside. In effect, defines a new shape that is the smallest contour around all the points
-       * that are the shape-margin distance outward perpendicular to each point on the underlying shape.
-       * For points where a perpendicular direction is not defined (e.g., a triangle corner),
-       * takes all points on a circle centered at the point and with a radius of the shape-margin distance.
-       * This property accepts only non-negative values.
-       */
-      "shape-margin"?: CSSWideKeyword | any;
-
-      /**
-       * Declares a shape around which text should be wrapped, with possible modifications from the shape-margin property.
-       * The shape defined by shape-outside and shape-margin changes the geometry of a float element's float area.
-       */
-      "shape-outside"?: CSSWideKeyword | any;
-
-      /**
-       * The speak property determines whether or not a speech synthesizer will read aloud the contents of an element.
-       */
-      speak?: CSSWideKeyword | any;
-
-      /**
-       * The speak-as property determines how the speech synthesizer interprets the content: words as whole words or as a sequence of letters,
-       * numbers as a numerical value or a sequence of digits, punctuation as pauses in speech or named punctuation characters.
-       */
-      "speak-as"?: CSSWideKeyword | any;
-
-      /**
-       * SVG: Specifies the opacity of the outline on the current object.
-       * See SVG 1.1 https://www.w3.org/TR/SVG/painting.html#StrokeOpacityProperty
-       */
-      "stroke-opacity"?: CSSWideKeyword | number;
-
-      /**
-       * SVG: Specifies the width of the outline on the current object.
-       * See SVG 1.1 https://www.w3.org/TR/SVG/painting.html#StrokeWidthProperty
-       */
-      "stroke-width"?: CSSWideKeyword | CSSPercentage | CSSLength;
-
-      /**
-       * The tab-size CSS property is used to customise the width of a tab (U+0009) character.
-       */
-      "tab-size"?: CSSWideKeyword | any;
-
-      /**
-       * The 'table-layout' property controls the algorithm used to lay out the table cells, rows, and columns.
-       */
-      "table-layout"?: CSSWideKeyword | any;
-
-      /**
-       * The text-align CSS property describes how inline content like text is aligned in its parent block element.
-       * text-align does not control the alignment of block elements itself, only their inline content.
-       */
-      "text-align"?: CSSWideKeyword | any;
-
-      /**
-       * The text-align-last CSS property describes how the last line of a block element or a line before line break is aligned in its parent block element.
-       */
-      "text-align-last"?: CSSWideKeyword | any;
-
-      /**
-       * The text-decoration CSS property is used to set the text formatting to underline, overline, line-through or blink.
-       * underline and overline decorations are positioned under the text, line-through over it.
-       */
-      "text-decoration"?: CSSWideKeyword | any;
-
-      /**
-       * Sets the color of any text decoration, such as underlines, overlines, and strike throughs.
-       */
-      "text-decoration-color"?: CSSWideKeyword | any;
-
-      /**
-       * Sets what kind of line decorations are added to an element, such as underlines, overlines, etc.
-       */
-      "text-decoration-line"?: CSSWideKeyword | any;
-
-      "text-decoration-line-through"?: CSSWideKeyword | any;
-
-      "text-decoration-none"?: CSSWideKeyword | any;
-
-      "text-decoration-overline"?: CSSWideKeyword | any;
-
-      /**
-       * Specifies what parts of an element’s content are skipped over when applying any text decoration.
-       */
-      "text-decoration-skip"?: CSSWideKeyword | any;
-
-      /**
-       * This property specifies the style of the text decoration line drawn on the specified element.
-       * The intended meaning for the values are the same as those of the border-style-properties.
-       */
-      "text-decoration-style"?: CSSWideKeyword | any;
-
-      "text-decoration-underline"?: CSSWideKeyword | any;
-
-      /**
-       * The text-emphasis property will apply special emphasis marks to the elements text.
-       * Slightly similar to the text-decoration property only that this property can have affect on the line-height.
-       * It also is noted that this is shorthand for text-emphasis-style and for text-emphasis-color.
-       */
-      "text-emphasis"?: CSSWideKeyword | any;
-
-      /**
-       * The text-emphasis-color property specifies the foreground color of the emphasis marks.
-       */
-      "text-emphasis-color"?: CSSWideKeyword | any;
-
-      /**
-       * The text-emphasis-style property applies special emphasis marks to an element's text.
-       */
-      "text-emphasis-style"?: CSSWideKeyword | any;
-
-      /**
-       * This property helps determine an inline box's block-progression dimension,
-       * derived from the text-height and font-size properties for non-replaced elements,
-       * the height or the width for replaced elements, and the stacked block-progression dimension for inline-block elements.
-       * The block-progression dimension determines the position of the padding, border and margin for the element.
-       */
-      "text-height"?: CSSWideKeyword | any;
-
-      /**
-       * Specifies the amount of space horizontally that should be left on the first line of the text of an element.
-       * This horizontal spacing is at the beginning of the first line and is in respect to the left edge of the containing block box.
-       */
-      "text-indent"?: CSSWideKeyword | any;
-
-      "text-justify-trim"?: CSSWideKeyword | any;
-
-      "text-kashida-space"?: CSSWideKeyword | any;
-
-      /**
-       * The text-line-through property is a shorthand property for text-line-through-style, text-line-through-color and text-line-through-mode.
-       * (Considered obsolete; use text-decoration instead.)
-       */
-      "text-line-through"?: CSSWideKeyword | any;
-
-      /**
-       * Specifies the line colors for the line-through text decoration.
-       * (Considered obsolete; use text-decoration-color instead.)
-       */
-      "text-line-through-color"?: CSSWideKeyword | any;
-
-      /**
-       * Sets the mode for the line-through text decoration, determining whether the text decoration affects the space characters or not.
-       * (Considered obsolete; use text-decoration-skip instead.)
-       */
-      "text-line-through-mode"?: CSSWideKeyword | any;
-
-      /**
-       * Specifies the line style for line-through text decoration.
-       * (Considered obsolete; use text-decoration-style instead.)
-       */
-      "text-line-through-style"?: CSSWideKeyword | any;
-
-      /**
-       * Specifies the line width for the line-through text decoration.
-       */
-      "text-line-through-width"?: CSSWideKeyword | any;
-
-      /**
-       * The text-overflow shorthand CSS property determines how overflowed content that is not displayed is signaled to the users.
-       * It can be clipped, display an ellipsis ('…', U+2026 HORIZONTAL ELLIPSIS) or a Web author-defined string.
-       * It covers the two long-hand properties text-overflow-mode and text-overflow-ellipsis
-       */
-      "text-overflow"?: CSSWideKeyword | any;
-
-      /**
-       * The text-overline property is the shorthand for the text-overline-style, text-overline-width, text-overline-color, and text-overline-mode properties.
-       */
-      "text-overline"?: CSSWideKeyword | any;
-
-      /**
-       * Specifies the line color for the overline text decoration.
-       */
-      "text-overline-color"?: CSSWideKeyword | any;
-
-      /**
-       * Sets the mode for the overline text decoration, determining whether the text decoration affects the space characters or not.
-       */
-      "text-overline-mode"?: CSSWideKeyword | any;
-
-      /**
-       * Specifies the line style for overline text decoration.
-       */
-      "text-overline-style"?: CSSWideKeyword | any;
-
-      /**
-       * Specifies the line width for the overline text decoration.
-       */
-      "text-overline-width"?: CSSWideKeyword | any;
-
-      /**
-       * The text-rendering CSS property provides information to the browser about how to optimize when rendering text.
-       * Options are: legibility, speed or geometric precision.
-       */
-      "text-rendering"?: CSSWideKeyword | any;
-
-      /**
-       * Obsolete: unsupported.
-       */
-      "text-script"?: CSSWideKeyword | any;
-
-      /**
-       * The CSS text-shadow property applies one or more drop shadows to the text and <text-decorations> of an element.
-       * Each shadow is specified as an offset from the text, along with optional color and blur radius values.
-       */
-      "text-shadow"?: CSSWideKeyword | any;
-
-      /**
-       * This property transforms text for styling purposes. (It has no effect on the underlying content.)
-       */
-      "text-transform"?: CSSWideKeyword | any;
-
-      /**
-       * Unsupported.
-       * This property will add a underline position value to the element that has an underline defined.
-       */
-      "text-underline-position"?: CSSWideKeyword | any;
-
-      /**
-       * After review this should be replaced by text-decoration should it not?
-       * This property will set the underline style for text with a line value for underline, overline, and line-through.
-       */
-      "text-underline-style"?: CSSWideKeyword | any;
-
-      /**
-       * This property specifies how far an absolutely positioned box's top margin edge is offset below the top edge of the box's containing block.
-       * For relatively positioned boxes, the offset is with respect to the top edges of the box itself (i.e., the box is given a position in the normal flow,
-       * then offset from that position according to these properties).
-       */
-      top?: CSSWideKeyword | any;
-
-      /**
-       * Determines whether touch input may trigger default behavior supplied by the user agent, such as panning or zooming.
-       */
-      "touch-action"?: CSSWideKeyword | any;
-
-      /**
-       * CSS transforms allow elements styled with CSS to be transformed in two-dimensional or three-dimensional space.
-       * Using this property, elements can be translated, rotated, scaled, and skewed. The value list may consist of 2D and/or 3D transform values.
-       */
-      transform?: CSSWideKeyword | any;
-
-      /**
-       * This property defines the origin of the transformation axes relative to the element to which the transformation is applied.
-       */
-      "transform-origin"?: CSSWideKeyword | any;
-
-      /**
-       * This property allows you to define the relative position of the origin of the transformation grid along the z-axis.
-       */
-      "transform-origin-z"?: CSSWideKeyword | any;
-
-      /**
-       * This property specifies how nested elements are rendered in 3D space relative to their parent.
-       */
-      "transform-style"?: CSSWideKeyword | any;
-
-      /**
-       * The transition CSS property is a shorthand property for transition-property, transition-duration, transition-timing-function,
-       * and transition-delay. It allows to define the transition between two states of an element.
-       */
-      transition?: CSSWideKeyword | any;
-
-      /**
-       * Defines when the transition will start. A value of ‘0s’ means the transition will execute as soon as the property is changed.
-       * Otherwise, the value specifies an offset from the moment the property is changed, and the transition will delay execution by that offset.
-       */
-      "transition-delay"?: CSSWideKeyword | any;
-
-      /**
-       * The 'transition-duration' property specifies the length of time a transition animation takes to complete.
-       */
-      "transition-duration"?: CSSWideKeyword | any;
-
-      /**
-       * The 'transition-property' property specifies the name of the CSS property to which the transition is applied.
-       */
-      "transition-property"?: CSSWideKeyword | any;
-
-      /**
-       * Sets the pace of action within a transition
-       */
-      "transition-timing-function"?: CSSWideKeyword | any;
-
-      /**
-       * The unicode-bidi CSS property specifies the level of embedding with respect to the bidirectional algorithm.
-       */
-      "unicode-bidi"?: CSSWideKeyword | any;
-
-      /**
-       * unicode-range allows you to set a specific range of characters to be downloaded from a font (embedded using @font-face) and made available for use on the current page.
-       */
-      "unicode-range"?: CSSWideKeyword | any;
-
-      /**
-       * This is for all the high level UX stuff.
-       */
-      "user-focus"?: CSSWideKeyword | any;
-
-      /**
-       * For inputing user content
-       */
-      "user-input"?: CSSWideKeyword | any;
-
-      /**
-       * The vertical-align property controls how inline elements or text are vertically aligned compared to the baseline.
-       * If this property is used on table-cells it controls the vertical alignment of content of the table cell.
-       */
-      "vertical-align"?: CSSWideKeyword | any;
-
-      /**
-       * The visibility property specifies whether the boxes generated by an element are rendered.
-       */
-      visibility?: CSSWideKeyword | any;
-
-      /**
-       * The voice-balance property sets the apparent position (in stereo sound) of the synthesized voice for spoken media.
-       */
-      "voice-balance"?: CSSWideKeyword | any;
-
-      /**
-       * The voice-duration property allows the author to explicitly set the amount of time it should take a speech synthesizer to read an element's content,
-       * for example to allow the speech to be synchronized with other media.
-       * With a value of auto (the default) the length of time it takes to read the content is determined by the content itself and the voice-rate property.
-       */
-      "voice-duration"?: CSSWideKeyword | any;
-
-      /**
-       * The voice-family property sets the speaker's voice used by a speech media agent to read an element.
-       * The speaker may be specified as a named character (to match a voice option in the speech reading software)
-       * or as a generic description of the age and gender of the voice.
-       * Similar to the font-family property for visual media,
-       * a comma-separated list of fallback options may be given in case the speech reader does not recognize the character name
-       * or cannot synthesize the requested combination of generic properties.
-       */
-      "voice-family"?: CSSWideKeyword | any;
-
-      /**
-       * The voice-pitch property sets pitch or tone (high or low) for the synthesized speech when reading an element;
-       * the pitch may be specified absolutely or relative to the normal pitch for the voice-family used to read the text.
-       */
-      "voice-pitch"?: CSSWideKeyword | any;
-
-      /**
-       * The voice-range property determines how much variation in pitch or tone will be created by the speech synthesize when reading an element.
-       * Emphasized text, grammatical structures and punctuation may all be rendered as changes in pitch,
-       * this property determines how strong or obvious those changes are;
-       * large ranges are associated with enthusiastic or emotional speech,
-       * while small ranges are associated with flat or mechanical speech.
-       */
-      "voice-range"?: CSSWideKeyword | any;
-
-      /**
-       * The voice-rate property sets the speed at which the voice synthesized by a speech media agent will read content.
-       */
-      "voice-rate"?: CSSWideKeyword | any;
-
-      /**
-       * The voice-stress property sets the level of vocal emphasis to be used for synthesized speech reading the element.
-       */
-      "voice-stress"?: CSSWideKeyword | any;
-
-      /**
-       * The voice-volume property sets the volume for spoken content in speech media. It replaces the deprecated volume property.
-       */
-      "voice-volume"?: CSSWideKeyword | any;
-
-      /**
-       * The white-space property controls whether and how white space inside the element is collapsed, and whether lines may wrap at unforced "soft wrap" opportunities.
-       */
-      "white-space"?: CSSWideKeyword | any;
-
-      /**
-       * Obsolete: unsupported.
-       */
-      "white-space-treatment"?: CSSWideKeyword | any;
-
-      /**
-       * In paged media, this property defines the mimimum number of lines
-       * that must be left at the top of the second page.
-       * See CSS 3 orphans, widows properties https://drafts.csswg.org/css-break-3/#widows-orphans
-       */
-      widows?: CSSWideKeyword | number;
-
-      /**
-       * Specifies the width of the content area of an element. The content area of the element width does not include the padding, border, and margin of the element.
-       */
-      width?: CSSWideKeyword | any;
-
-      /**
-       * The word-break property is often used when there is long generated content that is strung together without and spaces or hyphens to beak apart.
-       * A common case of this is when there is a long URL that does not have any hyphens. This case could potentially cause the breaking of the layout as it could extend past the parent element.
-       */
-      "word-break"?: CSSWideKeyword | any;
-
-      /**
-       * The word-spacing CSS property specifies the spacing behavior between "words".
-       */
-      "word-spacing"?: CSSWideKeyword | any;
-
-      /**
-       * An alias of css/properties/overflow-wrap, word-wrap defines whether to break words when the content exceeds the boundaries of its container.
-       */
-      "word-wrap"?: CSSWideKeyword | any;
-
-      /**
-       * Specifies how exclusions affect inline content within block-level elements. Elements lay out their inline content in their content area but wrap around exclusion areas.
-       */
-      "wrap-flow"?: CSSWideKeyword | any;
-
-      /**
-       * Set the value that is used to offset the inner wrap shape from other shapes. Inline content that intersects a shape with this property will be pushed by this shape's margin.
-       */
-      "wrap-margin"?: CSSWideKeyword | any;
-
-      /**
-       * Obsolete and unsupported. Do not use.
-       * This CSS property controls the text when it reaches the end of the block in which it is enclosed.
-       */
-      "wrap-option"?: CSSWideKeyword | any;
-
-      /**
-       * writing-mode specifies if lines of text are laid out horizontally or vertically, and the direction which lines of text and blocks progress.
-       */
-      "writing-mode"?: CSSWideKeyword | any;
-
-      /**
-       * The z-index property specifies the z-order of an element and its descendants.
-       * When elements overlap, z-order determines which one covers the other.
-       * See CSS 2 z-index property https://www.w3.org/TR/CSS2/visuren.html#z-index
-       */
-      "z-index"?: CSSWideKeyword | "auto" | number;
-
-      /**
-       * Sets the initial zoom factor of a document defined by @viewport.
-       * See CSS zoom descriptor https://drafts.csswg.org/css-device-adapt/#zoom-desc
-       */
-      zoom?: CSSWideKeyword | "auto" | number | CSSPercentage;
-
-      [propertyName: string]: any;
-    }
-
-    type HTMLAutocapitalize = "off" | "none" | "on" | "sentences" | "words" | "characters";
-
-    type HTMLDir = "ltr" | "rtl" | "auto";
-
-    type HTMLFormEncType =
-      | "application/x-www-form-urlencoded"
-      | "multipart/form-data"
-      | "text/plain";
-
-    type HTMLFormMethod = "post" | "get" | "dialog";
-
-    type HTMLCrossorigin = "anonymous" | "use-credentials" | "";
-
-    type HTMLReferrerPolicy =
-      | "no-referrer"
-      | "no-referrer-when-downgrade"
-      | "origin"
-      | "origin-when-cross-origin"
-      | "same-origin"
-      | "strict-origin"
-      | "strict-origin-when-cross-origin"
-      | "unsafe-url";
-
-    type HTMLIframeSandbox =
-      | "allow-downloads-without-user-activation"
-      | "allow-forms"
-      | "allow-modals"
-      | "allow-orientation-lock"
-      | "allow-pointer-lock"
-      | "allow-popups"
-      | "allow-popups-to-escape-sandbox"
-      | "allow-presentation"
-      | "allow-same-origin"
-      | "allow-scripts"
-      | "allow-storage-access-by-user-activation"
-      | "allow-top-navigation"
-      | "allow-top-navigation-by-user-activation";
-
-    type HTMLLinkAs =
-      | "audio"
-      | "document"
-      | "embed"
-      | "fetch"
-      | "font"
-      | "image"
-      | "object"
-      | "script"
-      | "style"
-      | "track"
-      | "video"
-      | "worker";
-
-    interface HTMLAttributes<T> extends DOMAttributes<T> {
-      // Standard HTML Attributes
-      accessKey?: string;
-      className?: string;
-      class?: string;
-      contentEditable?: boolean | "inherit";
-      contextMenu?: string;
-      dir?: HTMLDir;
-      draggable?: boolean;
-      hidden?: boolean;
-      id?: string;
-      lang?: string;
-      spellcheck?: boolean;
-      style?: CSSProperties | string;
-      tabIndex?: number | string;
-      tabindex?: number | string;
-      title?: string;
-      translate?: "yes" | "no";
-
-      // RDFa Attributes
-      about?: string;
-      datatype?: string;
-      inlist?: any;
-      prefix?: string;
-      property?: string;
-      resource?: string;
-      typeof?: string;
-      vocab?: string;
-
-      // Non-standard Attributes
-      autoCapitalize?: HTMLAutocapitalize;
-      color?: string;
-      itemProp?: string;
-      itemScope?: boolean;
-      itemType?: string;
-      itemId?: string;
-      itemRef?: string;
-    }
-
-    // HTML Elements
-
-    interface AnchorHTMLAttributes<T> extends HTMLAttributes<T> {
-      download?: any;
-      href?: string;
-      hreflang?: string;
-      media?: string;
-      ping?: string;
-      referrerPolicy?: HTMLReferrerPolicy;
-      rel?: string;
-      target?: string;
-      type?: string;
-    }
-
-    interface AudioHTMLAttributes<T> extends MediaHTMLAttributes<T> {}
-
-    interface AreaHTMLAttributes<T> extends HTMLAttributes<T> {
-      alt?: string;
-      coords?: string;
-      download?: any;
-      href?: string;
-      hreflang?: string;
-      ping?: string;
-      referrerPolicy?: HTMLReferrerPolicy;
-      rel?: string;
-      shape?: "rect" | "circle" | "poly" | "default";
-      target?: string;
-    }
-
-    interface BaseHTMLAttributes<T> extends HTMLAttributes<T> {
-      href?: string;
-      target?: string;
-    }
-
-    interface BlockquoteHTMLAttributes<T> extends HTMLAttributes<T> {
-      cite?: string;
-    }
-
-    interface ButtonHTMLAttributes<T> extends HTMLAttributes<T> {
-      autofocus?: boolean;
-      disabled?: boolean;
-      form?: string;
-      formAction?: string;
-      formEnctype?: HTMLFormEncType;
-      formMethod?: HTMLFormMethod;
-      formNoValidate?: boolean;
-      formTarget?: string;
-      name?: string;
-      type?: "submit" | "reset" | "button";
-      value?: string;
-    }
-
-    interface CanvasHTMLAttributes<T> extends HTMLAttributes<T> {
-      width?: number | string;
-      height?: number | string;
-    }
-
-    interface ColHTMLAttributes<T> extends HTMLAttributes<T> {
-      span?: number | string;
-      width?: number | string;
-    }
-
-    interface ColgroupHTMLAttributes<T> extends HTMLAttributes<T> {
-      span?: number | string;
-    }
-
-    interface DataHTMLAttributes<T> extends HTMLAttributes<T> {
-      value?: string | string[] | number;
-    }
-
-    interface DetailsHtmlAttributes<T> extends HTMLAttributes<T> {
-      open?: boolean;
-    }
-
-    interface DialogHtmlAttributes<T> extends HTMLAttributes<T> {
-      open?: boolean;
-    }
-
-    interface EmbedHTMLAttributes<T> extends HTMLAttributes<T> {
-      height?: number | string;
-      src?: string;
-      type?: string;
-      width?: number | string;
-    }
-
-    interface FieldsetHTMLAttributes<T> extends HTMLAttributes<T> {
-      disabled?: boolean;
-      form?: string;
-      name?: string;
-    }
-
-    interface FormHTMLAttributes<T> extends HTMLAttributes<T> {
-      acceptCharset?: string;
-      action?: string;
-      autocomplete?: string;
-      encoding?: HTMLFormEncType;
-      enctype?: HTMLFormEncType;
-      method?: HTMLFormMethod;
-      name?: string;
-      noValidate?: boolean;
-      target?: string;
-    }
-
-    interface IframeHTMLAttributes<T> extends HTMLAttributes<T> {
-      allow?: string;
-      allowfullscreen?: boolean;
-      height?: number | string;
-      name?: string;
-      referrerPolicy?: HTMLReferrerPolicy;
-      sandbox?: HTMLIframeSandbox;
-      src?: string;
-      srcdoc?: string;
-      width?: number | string;
-    }
-
-    interface ImgHTMLAttributes<T> extends HTMLAttributes<T> {
-      alt?: string;
-      crossOrigin?: HTMLCrossorigin;
-      decoding?: "sync" | "async" | "auto";
-      height?: number | string;
-      referrerPolicy?: HTMLReferrerPolicy;
-      sizes?: string;
-      src?: string;
-      srcset?: string;
-      width?: number | string;
-    }
-
-    interface InputHTMLAttributes<T> extends HTMLAttributes<T> {
-      accept?: string;
-      alt?: string;
-      autocomplete?: string;
-      autofocus?: boolean;
-      capture?: boolean | string;
-      checked?: boolean;
-      crossOrigin?: HTMLCrossorigin;
-      disabled?: boolean;
-      form?: string;
-      formAction?: string;
-      formEnctype?: HTMLFormEncType;
-      formMethod?: HTMLFormMethod;
-      formNoValidate?: boolean;
-      formTarget?: string;
-      height?: number | string;
-      list?: string;
-      max?: number | string;
-      maxLength?: number | string;
-      min?: number | string;
-      minLength?: number | string;
-      multiple?: boolean;
-      name?: string;
-      pattern?: string;
-      placeholder?: string;
-      readOnly?: boolean;
-      required?: boolean;
-      size?: number | string;
-      src?: string;
-      step?: number | string;
-      type?: string;
-      value?: string | string[] | number;
-      width?: number | string;
-    }
-
-    interface InsHTMLAttributes<T> extends HTMLAttributes<T> {
-      cite?: string;
-      dateTime?: string;
-    }
-
-    interface KeygenHTMLAttributes<T> extends HTMLAttributes<T> {
-      autofocus?: boolean;
-      challenge?: string;
-      disabled?: boolean;
-      form?: string;
-      keytype?: string;
-      keyparams?: string;
-      name?: string;
-    }
-
-    interface LabelHTMLAttributes<T> extends HTMLAttributes<T> {
-      htmlFor?: string;
-      for?: string;
-      form?: string;
-    }
-
-    interface LiHTMLAttributes<T> extends HTMLAttributes<T> {
-      value?: number | string;
-    }
-
-    interface LinkHTMLAttributes<T> extends HTMLAttributes<T> {
-      as?: HTMLLinkAs;
-      crossOrigin?: HTMLCrossorigin;
-      disabled?: boolean;
-      href?: string;
-      hreflang?: string;
-      integrity?: string;
-      media?: string;
-      referrerPolicy?: HTMLReferrerPolicy;
-      rel?: string;
-      sizes?: string;
-      type?: string;
-    }
-
-    interface MapHTMLAttributes<T> extends HTMLAttributes<T> {
-      name?: string;
-    }
-
-    interface MediaHTMLAttributes<T> extends HTMLAttributes<T> {
-      autoplay?: boolean;
-      controls?: boolean;
-      crossOrigin?: HTMLCrossorigin;
-      loop?: boolean;
-      mediaGroup?: string;
-      muted?: boolean;
-      preload?: "none" | "metadata" | "auto" | "";
-      src?: string;
-    }
-
-    interface MenuHTMLAttributes<T> extends HTMLAttributes<T> {
-      label?: string;
-      type?: "context" | "toolbar";
-    }
-
-    interface MetaHTMLAttributes<T> extends HTMLAttributes<T> {
-      charset?: string;
-      content?: string;
-      httpEquiv?: string;
-      name?: string;
-    }
-
-    interface MeterHTMLAttributes<T> extends HTMLAttributes<T> {
-      form?: string;
-      high?: number | string;
-      low?: number | string;
-      max?: number | string;
-      min?: number | string;
-      optimum?: number | string;
-      value?: string | string[] | number;
-    }
-
-    interface QuoteHTMLAttributes<T> extends HTMLAttributes<T> {
-      cite?: string;
-    }
-
-    interface ObjectHTMLAttributes<T> extends HTMLAttributes<T> {
-      data?: string;
-      form?: string;
-      height?: number | string;
-      name?: string;
-      type?: string;
-      useMap?: string;
-      width?: number | string;
-    }
-
-    interface OlHTMLAttributes<T> extends HTMLAttributes<T> {
-      reversed?: boolean;
-      start?: number | string;
-      type?: "1" | "a" | "A" | "i" | "I";
-    }
-
-    interface OptgroupHTMLAttributes<T> extends HTMLAttributes<T> {
-      disabled?: boolean;
-      label?: string;
-    }
-
-    interface OptionHTMLAttributes<T> extends HTMLAttributes<T> {
-      disabled?: boolean;
-      label?: string;
-      selected?: boolean;
-      value?: string | string[] | number;
-    }
-
-    interface OutputHTMLAttributes<T> extends HTMLAttributes<T> {
-      form?: string;
-      htmlFor?: string;
-      name?: string;
-    }
-
-    interface ParamHTMLAttributes<T> extends HTMLAttributes<T> {
-      name?: string;
-      value?: string | string[] | number;
-    }
-
-    interface ProgressHTMLAttributes<T> extends HTMLAttributes<T> {
-      max?: number | string;
-      value?: string | string[] | number;
-    }
-
-    interface ScriptHTMLAttributes<T> extends HTMLAttributes<T> {
-      async?: boolean;
-      charset?: string;
-      crossOrigin?: HTMLCrossorigin;
-      defer?: boolean;
-      integrity?: string;
-      noModule?: boolean;
-      nonce?: string;
-      referrerPolicy?: HTMLReferrerPolicy;
-      src?: string;
-      type?: string;
-    }
-
-    interface SelectHTMLAttributes<T> extends HTMLAttributes<T> {
-      autocomplete?: string;
-      autofocus?: boolean;
-      disabled?: boolean;
-      form?: string;
-      multiple?: boolean;
-      name?: string;
-      required?: boolean;
-      size?: number | string;
-      value?: string | string[] | number;
-    }
-
-    interface HTMLSlotElementAttributes<T = HTMLSlotElement> extends HTMLAttributes<T> {
-      name?: string;
-    }
-
-    interface SourceHTMLAttributes<T> extends HTMLAttributes<T> {
-      media?: string;
-      sizes?: string;
-      src?: string;
-      srcset?: string;
-      type?: string;
-    }
-
-    interface StyleHTMLAttributes<T> extends HTMLAttributes<T> {
-      media?: string;
-      nonce?: string;
-      scoped?: boolean;
-      type?: string;
-    }
-
-    interface TdHTMLAttributes<T> extends HTMLAttributes<T> {
-      colSpan?: number | string;
-      headers?: string;
-      rowSpan?: number | string;
-    }
-
-    interface TextareaHTMLAttributes<T> extends HTMLAttributes<T> {
-      autocomplete?: string;
-      autofocus?: boolean;
-      cols?: number | string;
-      dirname?: string;
-      disabled?: boolean;
-      form?: string;
-      maxLength?: number | string;
-      minLength?: number | string;
-      name?: string;
-      placeholder?: string;
-      readOnly?: boolean;
-      required?: boolean;
-      rows?: number | string;
-      value?: string | string[] | number;
-      wrap?: "hard" | "soft" | "off";
-    }
-
-    interface ThHTMLAttributes<T> extends HTMLAttributes<T> {
-      colSpan?: number | string;
-      headers?: string;
-      rowSpan?: number | string;
-    }
-
-    interface TimeHTMLAttributes<T> extends HTMLAttributes<T> {
-      dateTime?: string;
-    }
-
-    interface TrackHTMLAttributes<T> extends HTMLAttributes<T> {
-      default?: boolean;
-      kind?: "subtitles" | "captions" | "descriptions" | "chapters" | "metadata";
-      label?: string;
-      src?: string;
-      srclang?: string;
-    }
-
-    interface VideoHTMLAttributes<T> extends MediaHTMLAttributes<T> {
-      height?: number | string;
-      playsinline?: boolean;
-      poster?: string;
-      width?: number | string;
-    }
-
-    // SVG Elements
-
-    type SVGPreserveAspectRatio =
-      | "none"
-      | "xMinYMin"
-      | "xMidYMin"
-      | "xMaxYMin"
-      | "xMinYMid"
-      | "xMidYMid"
-      | "xMaxYMid"
-      | "xMinYMax"
-      | "xMidYMax"
-      | "xMaxYMax"
-      | "xMinYMin meet"
-      | "xMidYMin meet"
-      | "xMaxYMin meet"
-      | "xMinYMid meet"
-      | "xMidYMid meet"
-      | "xMaxYMid meet"
-      | "xMinYMax meet"
-      | "xMidYMax meet"
-      | "xMaxYMax meet"
-      | "xMinYMin slice"
-      | "xMidYMin slice"
-      | "xMaxYMin slice"
-      | "xMinYMid slice"
-      | "xMidYMid slice"
-      | "xMaxYMid slice"
-      | "xMinYMax slice"
-      | "xMidYMax slice"
-      | "xMaxYMax slice";
-
-    type ImagePreserveAspectRatio =
-      | SVGPreserveAspectRatio
-      | "defer none"
-      | "defer xMinYMin"
-      | "defer xMidYMin"
-      | "defer xMaxYMin"
-      | "defer xMinYMid"
-      | "defer xMidYMid"
-      | "defer xMaxYMid"
-      | "defer xMinYMax"
-      | "defer xMidYMax"
-      | "defer xMaxYMax"
-      | "defer xMinYMin meet"
-      | "defer xMidYMin meet"
-      | "defer xMaxYMin meet"
-      | "defer xMinYMid meet"
-      | "defer xMidYMid meet"
-      | "defer xMaxYMid meet"
-      | "defer xMinYMax meet"
-      | "defer xMidYMax meet"
-      | "defer xMaxYMax meet"
-      | "defer xMinYMin slice"
-      | "defer xMidYMin slice"
-      | "defer xMaxYMin slice"
-      | "defer xMinYMid slice"
-      | "defer xMidYMid slice"
-      | "defer xMaxYMid slice"
-      | "defer xMinYMax slice"
-      | "defer xMidYMax slice"
-      | "defer xMaxYMax slice";
-
-    type SVGUnits = "userSpaceOnUse" | "objectBoundingBox";
-
-    interface CoreSVGAttributes<T> extends DOMAttributes<T> {
-      id?: string;
-      lang?: string;
-      tabIndex?: number | string;
-      tabindex?: number | string;
-    }
-
-    interface StylableSVGAttributes {
-      class?: string;
-      className?: string;
-      style?: CSSProperties | string;
-    }
-
-    interface TransformableSVGAttributes {
-      transform?: string;
-    }
-
-    interface XLinkSVGAttributes {
-      xlinkActuate?: string;
-      xlinkArcrole?: string;
-      xlinkHref?: string;
-      xlinkRole?: string;
-      xlinkShow?: string;
-      xlinkTitle?: string;
-      xlinkType?: string;
-    }
-
-    interface ConditionalProcessingSVGAttributes {
-      requiredExtensions?: string;
-      requiredFeatures?: string;
-      systemLanguage?: string;
-    }
-
-    interface ExternalResourceSVGAttributes {
-      externalResourcesRequired?: "true" | "false";
-    }
-
-    interface AnimationTimingSVGAttributes {
-      begin?: string;
-      dur?: string;
-      end?: string;
-      min?: string;
-      max?: string;
-      restart?: "always" | "whenNotActive" | "never";
-      repeatCount?: number | "indefinite";
-      repeatDur?: string;
-      fill?: "freeze" | "remove";
-    }
-
-    interface AnimationValueSVGAttributes {
-      calcMode?: "discrete" | "linear" | "paced" | "spline";
-      values?: string;
-      keyTimes?: string;
-      keySplines?: string;
-      from?: number | string;
-      to?: number | string;
-      by?: number | string;
-    }
-
-    interface AnimationAdditionSVGAttributes {
-      attributeName?: string;
-      additive?: "replace" | "sum";
-      accumulate?: "none" | "sum";
-    }
-
-    interface AnimationAttributeTargetSVGAttributes {
-      attributeName?: string;
-      attributeType?: "CSS" | "XML" | "auto";
-    }
-
-    interface PresentationSVGAttributes {
-      alignmentBaseline?:
-        | "auto"
-        | "baseline"
-        | "before-edge"
-        | "text-before-edge"
-        | "middle"
-        | "central"
-        | "after-edge"
-        | "text-after-edge"
-        | "ideographic"
-        | "alphabetic"
-        | "hanging"
-        | "mathematical"
-        | "inherit";
-      baselineShift?: number | string;
-      clip?: string;
-      clipPath?: string;
-      clipRule?: "nonzero" | "evenodd" | "inherit";
-      color?: string;
-      colorInterpolation?: "auto" | "sRGB" | "linearRGB" | "inherit";
-      colorInterpolationFilters?: "auto" | "sRGB" | "linearRGB" | "inherit";
-      colorProfile?: string;
-      colorRendering?: "auto" | "optimizeSpeed" | "optimizeQuality" | "inherit";
-      cursor?: string;
-      direction?: "ltr" | "rtl" | "inherit";
-      display?: string;
-      dominantBaseline?:
-        | "auto"
-        | "text-bottom"
-        | "alphabetic"
-        | "ideographic"
-        | "middle"
-        | "central"
-        | "mathematical"
-        | "hanging"
-        | "text-top"
-        | "inherit";
-      enableBackground?: string;
-      fill?: string;
-      fillOpacity?: number | string | "inherit";
-      fillRule?: "nonzero" | "evenodd" | "inherit";
-      filter?: string;
-      floodColor?: string;
-      floodOpacity?: number | string | "inherit";
-      fontFamily?: string;
-      fontSize?: string;
-      fontSizeAdjust?: number | string;
-      fontStretch?: string;
-      fontStyle?: "normal" | "italic" | "oblique" | "inherit";
-      fontVariant?: string;
-      fontWeight?: number | string;
-      glyphOrientationHorizontal?: string;
-      glyphOrientationVertical?: string;
-      imageRendering?: "auto" | "optimizeQuality" | "optimizeSpeed" | "inherit";
-      kerning?: string;
-      letterSpacing?: number | string;
-      lightingColor?: string;
-      markerEnd?: string;
-      markerMid?: string;
-      markerStart?: string;
-      mask?: string;
-      opacity?: number | string | "inherit";
-      overflow?: "visible" | "hidden" | "scroll" | "auto" | "inherit";
-      pointerEvents?:
-        | "bounding-box"
-        | "visiblePainted"
-        | "visibleFill"
-        | "visibleStroke"
-        | "visible"
-        | "painted"
-        | "color"
-        | "fill"
-        | "stroke"
-        | "all"
-        | "none"
-        | "inherit";
-      shapeRendering?: "auto" | "optimizeSpeed" | "crispEdges" | "geometricPrecision" | "inherit";
-      stopColor?: string;
-      stopOpacity?: number | string | "inherit";
-      stroke?: string;
-      strokeDasharray?: string;
-      strokeDashoffset?: number | string;
-      strokeLinecap?: "butt" | "round" | "square" | "inherit";
-      strokeLinejoin?: "arcs" | "bevel" | "miter" | "miter-clip" | "round" | "inherit";
-      strokeMiterlimit?: number | string | "inherit";
-      strokeOpacity?: number | string | "inherit";
-      strokeWidth?: number | string;
-      textAnchor?: "start" | "middle" | "end" | "inherit";
-      textDecoration?: "none" | "underline" | "overline" | "line-through" | "blink" | "inherit";
-      textRendering?:
-        | "auto"
-        | "optimizeSpeed"
-        | "optimizeLegibility"
-        | "geometricPrecision"
-        | "inherit";
-      unicodeBidi?: string;
-      visibility?: "visible" | "hidden" | "collapse" | "inherit";
-      wordSpacing?: number | string;
-      writingMode?: "lr-tb" | "rl-tb" | "tb-rl" | "lr" | "rl" | "tb" | "inherit";
-    }
-
-    interface AnimationElementSVGAttributes<T>
-      extends CoreSVGAttributes<T>,
-        ExternalResourceSVGAttributes,
-        ConditionalProcessingSVGAttributes {}
-
-    interface ContainerElementSVGAttributes<T>
-      extends CoreSVGAttributes<T>,
-        Pick<
-          PresentationSVGAttributes,
-          | "clipPath"
-          | "mask"
-          | "cursor"
-          | "opacity"
-          | "filter"
-          | "enableBackground"
-          | "colorInterpolation"
-          | "colorRendering"
-        > {}
-
-    interface FilterPrimitiveElementSVGAttributes<T>
-      extends CoreSVGAttributes<T>,
-        Pick<PresentationSVGAttributes, "colorInterpolationFilters"> {
-      x?: number | string;
-      y?: number | string;
-      width?: number | string;
-      height?: number | string;
-      result?: string;
-    }
-
-    interface SingleInputFilterSVGAttributes {
-      in?: string;
-    }
-
-    interface DoubleInputFilterSVGAttributes {
-      in?: string;
-      in2?: string;
-    }
-
-    interface FitToViewBoxSVGAttributes {
-      viewBox?: string;
-      preserveAspectRatio?: SVGPreserveAspectRatio;
-    }
-
-    interface GradientElementSVGAttributes<T>
-      extends CoreSVGAttributes<T>,
-        XLinkSVGAttributes,
-        ExternalResourceSVGAttributes,
-        StylableSVGAttributes {
-      gradientUnits?: SVGUnits;
-      gradientTransform?: string;
-      spreadMethod?: "pad" | "reflect" | "repeat";
-    }
-
-    interface GraphicsElementSVGAttributes<T>
-      extends CoreSVGAttributes<T>,
-        Pick<
-          PresentationSVGAttributes,
-          | "clipRule"
-          | "mask"
-          | "pointerEvents"
-          | "cursor"
-          | "opacity"
-          | "filter"
-          | "display"
-          | "visibility"
-          | "colorInterpolation"
-          | "colorRendering"
-        > {}
-
-    interface LightSourceElementSVGAttributes<T> extends CoreSVGAttributes<T> {}
-
-    interface NewViewportSVGAttributes<T>
-      extends CoreSVGAttributes<T>,
-        Pick<PresentationSVGAttributes, "overflow" | "clip"> {
-      viewBox?: string;
-    }
-
-    interface ShapeElementSVGAttributes<T>
-      extends CoreSVGAttributes<T>,
-        Pick<
-          PresentationSVGAttributes,
-          | "color"
-          | "fill"
-          | "fillRule"
-          | "fillOpacity"
-          | "stroke"
-          | "strokeWidth"
-          | "strokeLinecap"
-          | "strokeLinejoin"
-          | "strokeMiterlimit"
-          | "strokeDasharray"
-          | "strokeDashoffset"
-          | "strokeOpacity"
-          | "shapeRendering"
-        > {}
-
-    interface TextContentElementSVGAttributes<T>
-      extends CoreSVGAttributes<T>,
-        Pick<
-          PresentationSVGAttributes,
-          | "fontFamily"
-          | "fontStyle"
-          | "fontVariant"
-          | "fontWeight"
-          | "fontStretch"
-          | "fontSize"
-          | "fontSizeAdjust"
-          | "kerning"
-          | "letterSpacing"
-          | "wordSpacing"
-          | "textDecoration"
-          | "glyphOrientationHorizontal"
-          | "glyphOrientationVertical"
-          | "direction"
-          | "unicodeBidi"
-          | "textAnchor"
-          | "dominantBaseline"
-          | "color"
-          | "fill"
-          | "fillRule"
-          | "fillOpacity"
-          | "stroke"
-          | "strokeWidth"
-          | "strokeLinecap"
-          | "strokeLinejoin"
-          | "strokeMiterlimit"
-          | "strokeDasharray"
-          | "strokeDashoffset"
-          | "strokeOpacity"
-        > {}
-
-    interface ZoomAndPanSVGAttributes {
-      zoomAndPan?: "disable" | "magnify";
-    }
-
-    interface AnimateSVGAttributes<T>
-      extends AnimationElementSVGAttributes<T>,
-        XLinkSVGAttributes,
-        AnimationAttributeTargetSVGAttributes,
-        AnimationTimingSVGAttributes,
-        AnimationValueSVGAttributes,
-        AnimationAdditionSVGAttributes,
-        Pick<PresentationSVGAttributes, "colorInterpolation" | "colorRendering"> {}
-
-    interface AnimateMotionSVGAttributes<T>
-      extends AnimationElementSVGAttributes<T>,
-        XLinkSVGAttributes,
-        AnimationTimingSVGAttributes,
-        AnimationValueSVGAttributes,
-        AnimationAdditionSVGAttributes {
-      path?: string;
-      keyPoints?: string;
-      rotate?: number | string |"auto" | "auto-reverse";
-      origin?: "default";
-    }
-
-    interface AnimateTransformSVGAttributes<T>
-      extends AnimationElementSVGAttributes<T>,
-        XLinkSVGAttributes,
-        AnimationAttributeTargetSVGAttributes,
-        AnimationTimingSVGAttributes,
-        AnimationValueSVGAttributes,
-        AnimationAdditionSVGAttributes {
-      type?: "translate" | "scale" | "rotate" | "skewX" | "skewY";
-    }
-
-    interface CircleSVGAttributes<T>
-      extends GraphicsElementSVGAttributes<T>,
-        ShapeElementSVGAttributes<T>,
-        ConditionalProcessingSVGAttributes,
-        StylableSVGAttributes,
-        TransformableSVGAttributes {
-      cx?: number | string;
-      cy?: number | string;
-      r?: number | string;
-    }
-
-    interface ClipPathSVGAttributes<T>
-      extends CoreSVGAttributes<T>,
-        ConditionalProcessingSVGAttributes,
-        ExternalResourceSVGAttributes,
-        StylableSVGAttributes,
-        TransformableSVGAttributes,
-        Pick<PresentationSVGAttributes, "clipPath"> {
-      clipPathUnits?: SVGUnits;
-    }
-
-    interface DefsSVGAttributes<T>
-      extends ContainerElementSVGAttributes<T>,
-        ConditionalProcessingSVGAttributes,
-        ExternalResourceSVGAttributes,
-        StylableSVGAttributes,
-        TransformableSVGAttributes {}
-
-    interface DescSVGAttributes<T> extends CoreSVGAttributes<T>, StylableSVGAttributes {}
-
-    interface EllipseSVGAttributes<T>
-      extends GraphicsElementSVGAttributes<T>,
-        ShapeElementSVGAttributes<T>,
-        ConditionalProcessingSVGAttributes,
-        ExternalResourceSVGAttributes,
-        StylableSVGAttributes,
-        TransformableSVGAttributes {
-      cx?: number | string;
-      cy?: number | string;
-      rx?: number | string;
-      ry?: number | string;
-    }
-
-    interface FeBlendSVGAttributes<T>
-      extends FilterPrimitiveElementSVGAttributes<T>,
-        DoubleInputFilterSVGAttributes,
-        StylableSVGAttributes {
-      mode?: "normal" | "multiply" | "screen" | "darken" | "lighten";
-    }
-
-    interface FeColorMatrixSVGAttributes<T>
-      extends FilterPrimitiveElementSVGAttributes<T>,
-        SingleInputFilterSVGAttributes,
-        StylableSVGAttributes {
-      type?: "matrix" | "saturate" | "hueRotate" | "luminanceToAlpha";
-      values?: string;
-    }
-
-    interface FeComponentTransferSVGAttributes<T>
-      extends FilterPrimitiveElementSVGAttributes<T>,
-        SingleInputFilterSVGAttributes,
-        StylableSVGAttributes {}
-
-    interface FeCompositeSVGAttributes<T>
-      extends FilterPrimitiveElementSVGAttributes<T>,
-        DoubleInputFilterSVGAttributes,
-        StylableSVGAttributes {
-      operator?: "over" | "in" | "out" | "atop" | "xor" | "arithmetic";
-      k1?: number | string;
-      k2?: number | string;
-      k3?: number | string;
-      k4?: number | string;
-    }
-
-    interface FeConvolveMatrixSVGAttributes<T>
-      extends FilterPrimitiveElementSVGAttributes<T>,
-        SingleInputFilterSVGAttributes,
-        StylableSVGAttributes {
-      order?: number | string;
-      kernelMatrix?: string;
-      divisor?: number | string;
-      bias?: number | string;
-      targetX?: number | string;
-      targetY?: number | string;
-      edgeMode?: "duplicate" | "wrap" | "none";
-      kernelUnitLength?: number | string;
-      preserveAlpha?: "true" | "false";
-    }
-
-    interface FeDiffuseLightingSVGAttributes<T>
-      extends FilterPrimitiveElementSVGAttributes<T>,
-        SingleInputFilterSVGAttributes,
-        StylableSVGAttributes,
-        Pick<PresentationSVGAttributes, "color" | "lightingColor"> {
-      surfaceScale?: number | string;
-      diffuseConstant?: number | string;
-      kernelUnitLength?: number | string;
-    }
-
-    interface FeDisplacementMapSVGAttributes<T>
-      extends FilterPrimitiveElementSVGAttributes<T>,
-        DoubleInputFilterSVGAttributes,
-        StylableSVGAttributes {
-      scale?: number | string;
-      xChannelSelector?: "R" | "G" | "B" | "A";
-      yChannelSelector?: "R" | "G" | "B" | "A";
-    }
-
-    interface FeDistantLightSVGAttributes<T> extends LightSourceElementSVGAttributes<T> {
-      azimuth?: number | string;
-      elevation?: number | string;
-    }
-
-    interface FeFloodSVGAttributes<T>
-      extends FilterPrimitiveElementSVGAttributes<T>,
-        StylableSVGAttributes,
-        Pick<PresentationSVGAttributes, "color" | "floodColor" | "floodOpacity"> {}
-
-    interface FeFuncSVGAttributes<T> extends CoreSVGAttributes<T> {
-      type?: "identity" | "table" | "discrete" | "linear" | "gamma";
-      tableValues?: string;
-      slope?: number | string;
-      intercept?: number | string;
-      amplitude?: number | string;
-      exponent?: number | string;
-      offset?: number | string;
-    }
-
-    interface FeGaussianBlurSVGAttributes<T>
-      extends FilterPrimitiveElementSVGAttributes<T>,
-        SingleInputFilterSVGAttributes,
-        StylableSVGAttributes {
-      stdDeviation?: number | string;
-    }
-
-    interface FeImageSVGAttributes<T>
-      extends FilterPrimitiveElementSVGAttributes<T>,
-        XLinkSVGAttributes,
-        ExternalResourceSVGAttributes,
-        StylableSVGAttributes {
-      preserveAspectRatio: SVGPreserveAspectRatio;
-    }
-
-    interface FeMergeSVGAttributes<T>
-      extends FilterPrimitiveElementSVGAttributes<T>,
-        StylableSVGAttributes {}
-
-    interface FeMergeNodeSVGAttributes<T>
-      extends CoreSVGAttributes<T>,
-        SingleInputFilterSVGAttributes {}
-
-    interface FeMorphologySVGAttributes<T>
-      extends FilterPrimitiveElementSVGAttributes<T>,
-        SingleInputFilterSVGAttributes,
-        StylableSVGAttributes {
-      operator?: "erode" | "dilate";
-      radius?: number | string;
-    }
-
-    interface FeOffsetSVGAttributes<T>
-      extends FilterPrimitiveElementSVGAttributes<T>,
-        SingleInputFilterSVGAttributes,
-        StylableSVGAttributes {
-      dx?: number | string;
-      dy?: number | string;
-    }
-
-    interface FePointLightSVGAttributes<T> extends LightSourceElementSVGAttributes<T> {
-      x?: number | string;
-      y?: number | string;
-      z?: number | string;
-    }
-
-    interface FeSpecularLightingSVGAttributes<T>
-      extends FilterPrimitiveElementSVGAttributes<T>,
-        SingleInputFilterSVGAttributes,
-        StylableSVGAttributes,
-        Pick<PresentationSVGAttributes, "color" | "lightingColor"> {
-      surfaceScale?: string;
-      specularConstant?: string;
-      specularExponent?: string;
-      kernelUnitLength?: number | string;
-    }
-
-    interface FeSpotLightSVGAttributes<T> extends LightSourceElementSVGAttributes<T> {
-      x?: number | string;
-      y?: number | string;
-      z?: number | string;
-      pointsAtX?: number | string;
-      pointsAtY?: number | string;
-      pointsAtZ?: number | string;
-      specularExponent?: number | string;
-      limitingConeAngle?: number | string;
-    }
-
-    interface FeTileSVGAttributes<T>
-      extends FilterPrimitiveElementSVGAttributes<T>,
-        SingleInputFilterSVGAttributes,
-        StylableSVGAttributes {}
-
-    interface FeTurbulanceSVGAttributes<T>
-      extends FilterPrimitiveElementSVGAttributes<T>,
-        StylableSVGAttributes {
-      baseFrequency?: number | string;
-      numOctaves?: number | string;
-      seed?: number | string;
-      stitchTiles?: "stitch" | "noStitch";
-      type?: "fractalNoise" | "turbulence";
-    }
-
-    interface FilterSVGAttributes<T>
-      extends CoreSVGAttributes<T>,
-        XLinkSVGAttributes,
-        ExternalResourceSVGAttributes,
-        StylableSVGAttributes {
-      filterUnits?: SVGUnits;
-      primitiveUnits?: SVGUnits;
-      x?: number | string;
-      y?: number | string;
-      width?: number | string;
-      height?: number | string;
-      filterRes?: number | string;
-    }
-
-    interface ForeignObjectSVGAttributes<T>
-      extends NewViewportSVGAttributes<T>,
-        ConditionalProcessingSVGAttributes,
-        ExternalResourceSVGAttributes,
-        StylableSVGAttributes,
-        TransformableSVGAttributes,
-        Pick<PresentationSVGAttributes, "display" | "visibility"> {
-      x?: number | string;
-      y?: number | string;
-      width?: number | string;
-      height?: number | string;
-    }
-
-    interface GSVGAttributes<T>
-      extends ContainerElementSVGAttributes<T>,
-        ConditionalProcessingSVGAttributes,
-        ExternalResourceSVGAttributes,
-        StylableSVGAttributes,
-<<<<<<< HEAD
-=======
-        TransformableSVGAttributes,
->>>>>>> 86abfe40
-        Pick<PresentationSVGAttributes, "display" | "visibility"> {}
-
-    interface ImageSVGAttributes<T>
-      extends NewViewportSVGAttributes<T>,
-        GraphicsElementSVGAttributes<T>,
-        ConditionalProcessingSVGAttributes,
-        XLinkSVGAttributes,
-        StylableSVGAttributes,
-        TransformableSVGAttributes,
-        Pick<PresentationSVGAttributes, "colorProfile" | "imageRendering"> {
-      x?: number | string;
-      y?: number | string;
-      width?: number | string;
-      height?: number | string;
-      preserveAspectRatio?: ImagePreserveAspectRatio;
-    }
-
-    interface LineSVGAttributes<T>
-      extends GraphicsElementSVGAttributes<T>,
-        ShapeElementSVGAttributes<T>,
-        ConditionalProcessingSVGAttributes,
-        ExternalResourceSVGAttributes,
-        StylableSVGAttributes,
-        TransformableSVGAttributes,
-        Pick<PresentationSVGAttributes, "markerStart" | "markerMid" | "markerEnd"> {
-      x1?: number | string;
-      y1?: number | string;
-      x2?: number | string;
-      y2?: number | string;
-    }
-
-    interface LinearGradientSVGAttributes<T> extends GradientElementSVGAttributes<T> {
-      x1?: number | string;
-      x2?: number | string;
-      y1?: number | string;
-      y2?: number | string;
-    }
-
-    interface MarkerSVGAttributes<T>
-      extends ContainerElementSVGAttributes<T>,
-        ExternalResourceSVGAttributes,
-        StylableSVGAttributes,
-        FitToViewBoxSVGAttributes,
-        Pick<PresentationSVGAttributes, "overflow" | "clip"> {
-      markerUnits?: "strokeWidth" | "userSpaceOnUse";
-      refX?: number | string;
-      refY?: number | string;
-      markerWidth?: number | string;
-      markerHeight?: number | string;
-      orient?: string;
-    }
-
-    interface MaskSVGAttributes<T>
-      extends Omit<ContainerElementSVGAttributes<T>, "opacity" | "filter">,
-        ConditionalProcessingSVGAttributes,
-        ExternalResourceSVGAttributes,
-        StylableSVGAttributes {
-      maskUnits?: SVGUnits;
-      maskContentUnits?: SVGUnits;
-      x?: number | string;
-      y?: number | string;
-      width?: number | string;
-      height?: number | string;
-    }
-
-    interface MetadataSVGAttributes<T> extends CoreSVGAttributes<T> {}
-
-    interface PathSVGAttributes<T>
-      extends GraphicsElementSVGAttributes<T>,
-        ShapeElementSVGAttributes<T>,
-        ConditionalProcessingSVGAttributes,
-        ExternalResourceSVGAttributes,
-        StylableSVGAttributes,
-        TransformableSVGAttributes,
-        Pick<PresentationSVGAttributes, "markerStart" | "markerMid" | "markerEnd"> {
-      d?: string;
-      pathLength?: number | string;
-    }
-
-    interface PatternSVGAttributes<T>
-      extends ContainerElementSVGAttributes<T>,
-        ConditionalProcessingSVGAttributes,
-        XLinkSVGAttributes,
-        ExternalResourceSVGAttributes,
-        StylableSVGAttributes,
-        FitToViewBoxSVGAttributes,
-        Pick<PresentationSVGAttributes, "overflow" | "clip"> {
-      x?: number | string;
-      y?: number | string;
-      width?: number | string;
-      height?: number | string;
-      patternUnits?: SVGUnits;
-      patternContentUnits?: SVGUnits;
-      patternTransform?: string;
-    }
-
-    interface PolygonSVGAttributes<T>
-      extends GraphicsElementSVGAttributes<T>,
-        ShapeElementSVGAttributes<T>,
-        ConditionalProcessingSVGAttributes,
-        ExternalResourceSVGAttributes,
-        StylableSVGAttributes,
-        TransformableSVGAttributes,
-        Pick<PresentationSVGAttributes, "markerStart" | "markerMid" | "markerEnd"> {
-      points?: string;
-    }
-
-    interface PolylineSVGAttributes<T>
-      extends GraphicsElementSVGAttributes<T>,
-        ShapeElementSVGAttributes<T>,
-        ConditionalProcessingSVGAttributes,
-        ExternalResourceSVGAttributes,
-        StylableSVGAttributes,
-        TransformableSVGAttributes,
-        Pick<PresentationSVGAttributes, "markerStart" | "markerMid" | "markerEnd"> {
-      points?: string;
-    }
-
-    interface RadialGradientSVGAttributes<T> extends GradientElementSVGAttributes<T> {
-      cx?: number | string;
-      cy?: number | string;
-      r?: number | string;
-      fx?: number | string;
-      fy?: number | string;
-    }
-
-    interface RectSVGAttributes<T>
-      extends GraphicsElementSVGAttributes<T>,
-        ShapeElementSVGAttributes<T>,
-        ConditionalProcessingSVGAttributes,
-        ExternalResourceSVGAttributes,
-        StylableSVGAttributes,
-        TransformableSVGAttributes {
-      x?: number | string;
-      y?: number | string;
-      width?: number | string;
-      height?: number | string;
-      rx?: number | string;
-      ry?: number | string;
-    }
-
-    interface StopSVGAttributes<T>
-      extends CoreSVGAttributes<T>,
-        StylableSVGAttributes,
-        Pick<PresentationSVGAttributes, "color" | "stopColor" | "stopOpacity"> {
-      offset?: number | string;
-    }
-
-    interface SvgSVGAttributes<T>
-      extends ContainerElementSVGAttributes<T>,
-        NewViewportSVGAttributes<T>,
-        ConditionalProcessingSVGAttributes,
-        ExternalResourceSVGAttributes,
-        StylableSVGAttributes,
-        FitToViewBoxSVGAttributes,
-        ZoomAndPanSVGAttributes,
-        Pick<PresentationSVGAttributes, "display" | "visibility"> {
-      version?: string;
-      baseProfile?: string;
-      x?: number | string;
-      y?: number | string;
-      width?: number | string;
-      height?: number | string;
-      contentScriptType?: string;
-      contentStyleType?: string;
-    }
-
-    interface SwitchSVGAttributes<T>
-      extends ContainerElementSVGAttributes<T>,
-        ConditionalProcessingSVGAttributes,
-        ExternalResourceSVGAttributes,
-        StylableSVGAttributes,
-        TransformableSVGAttributes,
-        Pick<PresentationSVGAttributes, "display" | "visibility"> {}
-
-    interface SymbolSVGAttributes<T>
-      extends ContainerElementSVGAttributes<T>,
-        NewViewportSVGAttributes<T>,
-        ExternalResourceSVGAttributes,
-        StylableSVGAttributes,
-        FitToViewBoxSVGAttributes {}
-
-    interface TextSVGAttributes<T>
-      extends TextContentElementSVGAttributes<T>,
-        GraphicsElementSVGAttributes<T>,
-        ConditionalProcessingSVGAttributes,
-        ExternalResourceSVGAttributes,
-        StylableSVGAttributes,
-        TransformableSVGAttributes,
-        Pick<PresentationSVGAttributes, "writingMode" | "textRendering"> {
-      x?: number | string;
-      y?: number | string;
-      dx?: number | string;
-      dy?: number | string;
-      rotate?: number | string;
-      textLength?: number | string;
-      lengthAdjust?: "spacing" | "spacingAndGlyphs";
-    }
-
-    interface TextPathSVGAttributes<T>
-      extends TextContentElementSVGAttributes<T>,
-        ConditionalProcessingSVGAttributes,
-        XLinkSVGAttributes,
-        ExternalResourceSVGAttributes,
-        StylableSVGAttributes,
-        Pick<
-          PresentationSVGAttributes,
-          "alignmentBaseline" | "baselineShift" | "display" | "visibility"
-        > {
-      startOffset?: number | string;
-      method?: "align" | "stretch";
-      spacing?: "auto" | "exact";
-    }
-
-    interface TSpanSVGAttributes<T>
-      extends TextContentElementSVGAttributes<T>,
-        ConditionalProcessingSVGAttributes,
-        ExternalResourceSVGAttributes,
-        StylableSVGAttributes,
-        Pick<
-          PresentationSVGAttributes,
-          "alignmentBaseline" | "baselineShift" | "display" | "visibility"
-        > {
-      x?: number | string;
-      y?: number | string;
-      dx?: number | string;
-      dy?: number | string;
-      rotate?: number | string;
-      textLength?: number | string;
-      lengthAdjust?: "spacing" | "spacingAndGlyphs";
-    }
-
-    interface UseSVGAttributes<T>
-      extends GraphicsElementSVGAttributes<T>,
-        ConditionalProcessingSVGAttributes,
-        XLinkSVGAttributes,
-        ExternalResourceSVGAttributes,
-        StylableSVGAttributes,
-        TransformableSVGAttributes {
-      x?: number | string;
-      y?: number | string;
-      width?: number | string;
-      height?: number | string;
-    }
-
-    interface ViewSVGAttributes<T>
-      extends CoreSVGAttributes<T>,
-        ExternalResourceSVGAttributes,
-        FitToViewBoxSVGAttributes,
-        ZoomAndPanSVGAttributes {
-      viewTarget?: string;
-    }
-
-    interface IntrinsicElements {
-      // HTML
-      a: AnchorHTMLAttributes<HTMLAnchorElement>;
-      abbr: HTMLAttributes<HTMLElement>;
-      address: HTMLAttributes<HTMLElement>;
-      area: AreaHTMLAttributes<HTMLAreaElement>;
-      article: HTMLAttributes<HTMLElement>;
-      aside: HTMLAttributes<HTMLElement>;
-      audio: AudioHTMLAttributes<HTMLAudioElement>;
-      b: HTMLAttributes<HTMLElement>;
-      base: BaseHTMLAttributes<HTMLBaseElement>;
-      bdi: HTMLAttributes<HTMLElement>;
-      bdo: HTMLAttributes<HTMLElement>;
-      big: HTMLAttributes<HTMLElement>;
-      blockquote: BlockquoteHTMLAttributes<HTMLElement>;
-      body: HTMLAttributes<HTMLBodyElement>;
-      br: HTMLAttributes<HTMLBRElement>;
-      button: ButtonHTMLAttributes<HTMLButtonElement>;
-      canvas: CanvasHTMLAttributes<HTMLCanvasElement>;
-      caption: HTMLAttributes<HTMLElement>;
-      cite: HTMLAttributes<HTMLElement>;
-      code: HTMLAttributes<HTMLElement>;
-      col: ColHTMLAttributes<HTMLTableColElement>;
-      colgroup: ColgroupHTMLAttributes<HTMLTableColElement>;
-      data: DataHTMLAttributes<HTMLElement>;
-      datalist: HTMLAttributes<HTMLDataListElement>;
-      dd: HTMLAttributes<HTMLElement>;
-      del: HTMLAttributes<HTMLElement>;
-      details: DetailsHtmlAttributes<HTMLElement>;
-      dfn: HTMLAttributes<HTMLElement>;
-      dialog: DialogHtmlAttributes<HTMLElement>;
-      div: HTMLAttributes<HTMLDivElement>;
-      dl: HTMLAttributes<HTMLDListElement>;
-      dt: HTMLAttributes<HTMLElement>;
-      em: HTMLAttributes<HTMLElement>;
-      embed: EmbedHTMLAttributes<HTMLEmbedElement>;
-      fieldset: FieldsetHTMLAttributes<HTMLFieldSetElement>;
-      figcaption: HTMLAttributes<HTMLElement>;
-      figure: HTMLAttributes<HTMLElement>;
-      footer: HTMLAttributes<HTMLElement>;
-      form: FormHTMLAttributes<HTMLFormElement>;
-      h1: HTMLAttributes<HTMLHeadingElement>;
-      h2: HTMLAttributes<HTMLHeadingElement>;
-      h3: HTMLAttributes<HTMLHeadingElement>;
-      h4: HTMLAttributes<HTMLHeadingElement>;
-      h5: HTMLAttributes<HTMLHeadingElement>;
-      h6: HTMLAttributes<HTMLHeadingElement>;
-      head: HTMLAttributes<HTMLHeadElement>;
-      header: HTMLAttributes<HTMLElement>;
-      hgroup: HTMLAttributes<HTMLElement>;
-      hr: HTMLAttributes<HTMLHRElement>;
-      html: HTMLAttributes<HTMLHtmlElement>;
-      i: HTMLAttributes<HTMLElement>;
-      iframe: IframeHTMLAttributes<HTMLIFrameElement>;
-      img: ImgHTMLAttributes<HTMLImageElement>;
-      input: InputHTMLAttributes<HTMLInputElement>;
-      ins: InsHTMLAttributes<HTMLModElement>;
-      kbd: HTMLAttributes<HTMLElement>;
-      keygen: KeygenHTMLAttributes<HTMLElement>;
-      label: LabelHTMLAttributes<HTMLLabelElement>;
-      legend: HTMLAttributes<HTMLLegendElement>;
-      li: LiHTMLAttributes<HTMLLIElement>;
-      link: LinkHTMLAttributes<HTMLLinkElement>;
-      main: HTMLAttributes<HTMLElement>;
-      map: MapHTMLAttributes<HTMLMapElement>;
-      mark: HTMLAttributes<HTMLElement>;
-      menu: MenuHTMLAttributes<HTMLElement>;
-      menuitem: HTMLAttributes<HTMLElement>;
-      meta: MetaHTMLAttributes<HTMLMetaElement>;
-      meter: MeterHTMLAttributes<HTMLElement>;
-      nav: HTMLAttributes<HTMLElement>;
-      noindex: HTMLAttributes<HTMLElement>;
-      noscript: HTMLAttributes<HTMLElement>;
-      object: ObjectHTMLAttributes<HTMLObjectElement>;
-      ol: OlHTMLAttributes<HTMLOListElement>;
-      optgroup: OptgroupHTMLAttributes<HTMLOptGroupElement>;
-      option: OptionHTMLAttributes<HTMLOptionElement>;
-      output: OutputHTMLAttributes<HTMLElement>;
-      p: HTMLAttributes<HTMLParagraphElement>;
-      param: ParamHTMLAttributes<HTMLParamElement>;
-      picture: HTMLAttributes<HTMLElement>;
-      pre: HTMLAttributes<HTMLPreElement>;
-      progress: ProgressHTMLAttributes<HTMLProgressElement>;
-      q: QuoteHTMLAttributes<HTMLQuoteElement>;
-      rp: HTMLAttributes<HTMLElement>;
-      rt: HTMLAttributes<HTMLElement>;
-      ruby: HTMLAttributes<HTMLElement>;
-      s: HTMLAttributes<HTMLElement>;
-      samp: HTMLAttributes<HTMLElement>;
-      script: ScriptHTMLAttributes<HTMLElement>;
-      section: HTMLAttributes<HTMLElement>;
-      select: SelectHTMLAttributes<HTMLSelectElement>;
-      slot: HTMLSlotElementAttributes;
-      small: HTMLAttributes<HTMLElement>;
-      source: SourceHTMLAttributes<HTMLSourceElement>;
-      span: HTMLAttributes<HTMLSpanElement>;
-      strong: HTMLAttributes<HTMLElement>;
-      style: StyleHTMLAttributes<HTMLStyleElement>;
-      sub: HTMLAttributes<HTMLElement>;
-      summary: HTMLAttributes<HTMLElement>;
-      sup: HTMLAttributes<HTMLElement>;
-      table: HTMLAttributes<HTMLTableElement>;
-      tbody: HTMLAttributes<HTMLTableSectionElement>;
-      td: TdHTMLAttributes<HTMLTableDataCellElement>;
-      textarea: TextareaHTMLAttributes<HTMLTextAreaElement>;
-      tfoot: HTMLAttributes<HTMLTableSectionElement>;
-      th: ThHTMLAttributes<HTMLTableHeaderCellElement>;
-      thead: HTMLAttributes<HTMLTableSectionElement>;
-      time: TimeHTMLAttributes<HTMLElement>;
-      title: HTMLAttributes<HTMLTitleElement>;
-      tr: HTMLAttributes<HTMLTableRowElement>;
-      track: TrackHTMLAttributes<HTMLTrackElement>;
-      u: HTMLAttributes<HTMLElement>;
-      ul: HTMLAttributes<HTMLUListElement>;
-      var: HTMLAttributes<HTMLElement>;
-      video: VideoHTMLAttributes<HTMLVideoElement>;
-      wbr: HTMLAttributes<HTMLElement>;
-
-      // SVG
-      svg: SvgSVGAttributes<SVGSVGElement>;
-
-      animate: AnimateSVGAttributes<SVGAnimateElement>;
-      animateMotion: AnimateMotionSVGAttributes<SVGAnimateMotionElement>;
-      animateTransform: AnimateTransformSVGAttributes<SVGAnimateTransformElement>;
-      circle: CircleSVGAttributes<SVGCircleElement>;
-      clipPath: ClipPathSVGAttributes<SVGClipPathElement>;
-      defs: DefsSVGAttributes<SVGDefsElement>;
-      desc: DescSVGAttributes<SVGDescElement>;
-      ellipse: EllipseSVGAttributes<SVGEllipseElement>;
-      feBlend: FeBlendSVGAttributes<SVGFEBlendElement>;
-      feColorMatrix: FeColorMatrixSVGAttributes<SVGFEColorMatrixElement>;
-      feComponentTransfer: FeComponentTransferSVGAttributes<SVGFEComponentTransferElement>;
-      feComposite: FeCompositeSVGAttributes<SVGFECompositeElement>;
-      feConvolveMatrix: FeConvolveMatrixSVGAttributes<SVGFEConvolveMatrixElement>;
-      feDiffuseLighting: FeDiffuseLightingSVGAttributes<SVGFEDiffuseLightingElement>;
-      feDisplacementMap: FeDisplacementMapSVGAttributes<SVGFEDisplacementMapElement>;
-      feDistantLight: FeDistantLightSVGAttributes<SVGFEDistantLightElement>;
-      feFlood: FeFloodSVGAttributes<SVGFEFloodElement>;
-      feFuncA: FeFuncSVGAttributes<SVGFEFuncAElement>;
-      feFuncB: FeFuncSVGAttributes<SVGFEFuncBElement>;
-      feFuncG: FeFuncSVGAttributes<SVGFEFuncGElement>;
-      feFuncR: FeFuncSVGAttributes<SVGFEFuncRElement>;
-      feGaussianBlur: FeGaussianBlurSVGAttributes<SVGFEGaussianBlurElement>;
-      feImage: FeImageSVGAttributes<SVGFEImageElement>;
-      feMerge: FeMergeSVGAttributes<SVGFEMergeElement>;
-      feMergeNode: FeMergeNodeSVGAttributes<SVGFEMergeNodeElement>;
-      feMorphology: FeMorphologySVGAttributes<SVGFEMorphologyElement>;
-      feOffset: FeOffsetSVGAttributes<SVGFEOffsetElement>;
-      fePointLight: FePointLightSVGAttributes<SVGFEPointLightElement>;
-      feSpecularLighting: FeSpecularLightingSVGAttributes<SVGFESpecularLightingElement>;
-      feSpotLight: FeSpotLightSVGAttributes<SVGFESpotLightElement>;
-      feTile: FeTileSVGAttributes<SVGFETileElement>;
-      feTurbulence: FeTurbulanceSVGAttributes<SVGFETurbulenceElement>;
-      filter: FilterSVGAttributes<SVGFilterElement>;
-      foreignObject: ForeignObjectSVGAttributes<SVGForeignObjectElement>;
-      g: GSVGAttributes<SVGGElement>;
-      image: ImageSVGAttributes<SVGImageElement>;
-      line: LineSVGAttributes<SVGLineElement>;
-      linearGradient: LinearGradientSVGAttributes<SVGLinearGradientElement>;
-      marker: MarkerSVGAttributes<SVGMarkerElement>;
-      mask: MaskSVGAttributes<SVGMaskElement>;
-      metadata: MetadataSVGAttributes<SVGMetadataElement>;
-      path: PathSVGAttributes<SVGPathElement>;
-      pattern: PatternSVGAttributes<SVGPatternElement>;
-      polygon: PolygonSVGAttributes<SVGPolygonElement>;
-      polyline: PolylineSVGAttributes<SVGPolylineElement>;
-      radialGradient: RadialGradientSVGAttributes<SVGRadialGradientElement>;
-      rect: RectSVGAttributes<SVGRectElement>;
-      stop: StopSVGAttributes<SVGStopElement>;
-      switch: SwitchSVGAttributes<SVGSwitchElement>;
-      symbol: SymbolSVGAttributes<SVGSymbolElement>;
-      text: TextSVGAttributes<SVGTextElement>;
-      textPath: TextPathSVGAttributes<SVGTextPathElement>;
-      tspan: TSpanSVGAttributes<SVGTSpanElement>;
-      use: UseSVGAttributes<SVGUseElement>;
-      view: ViewSVGAttributes<SVGViewElement>;
-    }
-  }
-}
-
+declare global {
+  /**
+   * Based on JSX types for Surplus and Inferno and adapted for `dom-expressions`.
+   *
+   * https://github.com/adamhaile/surplus/blob/master/index.d.ts
+   * https://github.com/infernojs/inferno/blob/master/packages/inferno/src/core/types.ts
+   */
+
+  namespace JSX {
+    type Element = Node | ArrayElement | FunctionElement | string | number | boolean | null | undefined;
+
+    interface ArrayElement extends Array<Element> {}
+    interface FunctionElement {
+      (): Element;
+    }
+
+    // Let TS know the name of the `children` property in order for it to be able to type check them.
+    // https://github.com/Microsoft/TypeScript/issues/18357
+    interface ElementChildrenAttribute {
+      children: {};
+    }
+
+    interface EventHandler<T, E extends Event> {
+      (e: E & { currentTarget: T; target: T }): void;
+    }
+
+    interface BoundEventHandler<T, E extends Event> {
+      0: (data: any, e: E & { currentTarget: T; target: T }) => void;
+      1: any;
+    }
+
+    type EventHandlerUnion<T, E extends Event> = EventHandler<T, E> | BoundEventHandler<T, E>;
+
+    // Intrinsic attributes enable us to define certain keys as attributes on an element, while
+    // at the same time hiding them from the element's `props`.
+    // https://github.com/Microsoft/TypeScript/issues/5478
+    interface IntrinsicAttributes {
+      ref?: HTMLElement | ((e: HTMLElement) => void);
+    }
+
+    // https://github.com/ryansolid/babel-plugin-jsx-dom-expressions#special-binding
+    interface CustomAttributes<T> {
+      ref?: T | ((el: T) => void);
+      classList?: { [k: string]: boolean | undefined };
+      on?: { [key: string]: EventHandler<T, CustomEvent> };
+      onCapture?: { [key: string]: EventHandler<T, CustomEvent> };
+    }
+
+    // https://github.com/ryansolid/babel-plugin-jsx-dom-expressions#oneventname
+    interface DOMAttributes<T> extends CustomAttributes<T> {
+      children?: Element;
+      innerHTML?: string;
+      innerText?: string;
+      textContent?: string;
+
+      // Clipboard Events
+      onCopy?: EventHandlerUnion<T, ClipboardEvent>;
+      onCut?: EventHandlerUnion<T, ClipboardEvent>;
+      onPaste?: EventHandlerUnion<T, ClipboardEvent>;
+
+      // Composition Events
+      onCompositionEnd?: EventHandlerUnion<T, CompositionEvent>;
+      onCompositionStart?: EventHandlerUnion<T, CompositionEvent>;
+      onCompositionUpdate?: EventHandlerUnion<T, CompositionEvent>;
+
+      // Focus Events
+      onFocus?: EventHandlerUnion<T, FocusEvent>;
+      onBlur?: EventHandlerUnion<T, FocusEvent>;
+
+      // Form Events
+      onChange?: EventHandlerUnion<T, Event>;
+      onInput?: EventHandlerUnion<T, InputEvent>;
+      onReset?: EventHandlerUnion<T, Event>;
+      onSubmit?: EventHandlerUnion<T, FocusEvent>;
+
+      // Image Events
+      onLoad?: EventHandlerUnion<T, Event>;
+      onError?: EventHandlerUnion<T, Event>; // also a Media Event
+
+      // Keyboard Events
+      onKeyDown?: EventHandlerUnion<T, KeyboardEvent>;
+      onKeyPress?: EventHandlerUnion<T, KeyboardEvent>;
+      onKeyUp?: EventHandlerUnion<T, KeyboardEvent>;
+
+      // Pointer Events
+      onGotPointerCapture?: EventHandlerUnion<T, PointerEvent>;
+      onLostPointerCapture?: EventHandlerUnion<T, PointerEvent>;
+      onPointerCancel?: EventHandlerUnion<T, PointerEvent>;
+      onPointerDown?: EventHandlerUnion<T, PointerEvent>;
+      onPointerEnter?: EventHandlerUnion<T, PointerEvent>;
+      onPointerLeave?: EventHandlerUnion<T, PointerEvent>;
+      onPointerMove?: EventHandlerUnion<T, PointerEvent>;
+      onPointerOver?: EventHandlerUnion<T, PointerEvent>;
+      onPointerOut?: EventHandlerUnion<T, PointerEvent>;
+      onPointerUp?: EventHandlerUnion<T, PointerEvent>;
+
+      // Media Events
+      onAbort?: EventHandlerUnion<T, Event>;
+      onCanPlay?: EventHandlerUnion<T, Event>;
+      onCanPlayThrough?: EventHandlerUnion<T, Event>;
+      onDurationChange?: EventHandlerUnion<T, Event>;
+      onEmptied?: EventHandlerUnion<T, Event>;
+      onEncrypted?: EventHandlerUnion<T, Event>;
+      onEnded?: EventHandlerUnion<T, Event>;
+      onLoadedData?: EventHandlerUnion<T, Event>;
+      onLoadedMetadata?: EventHandlerUnion<T, Event>;
+      onLoadStart?: EventHandlerUnion<T, Event>;
+      onPause?: EventHandlerUnion<T, Event>;
+      onPlay?: EventHandlerUnion<T, Event>;
+      onPlaying?: EventHandlerUnion<T, Event>;
+      onProgress?: EventHandlerUnion<T, Event>;
+      onRateChange?: EventHandlerUnion<T, Event>;
+      onSeeked?: EventHandlerUnion<T, Event>;
+      onSeeking?: EventHandlerUnion<T, Event>;
+      onStalled?: EventHandlerUnion<T, Event>;
+      onSuspend?: EventHandlerUnion<T, Event>;
+      onTimeUpdate?: EventHandlerUnion<T, Event>;
+      onVolumeChange?: EventHandlerUnion<T, Event>;
+      onWaiting?: EventHandlerUnion<T, Event>;
+
+      // MouseEvents
+      onClick?: EventHandlerUnion<T, MouseEvent>;
+      onContextMenu?: EventHandlerUnion<T, MouseEvent>;
+      onDblClick?: EventHandlerUnion<T, MouseEvent>;
+      onDrag?: EventHandlerUnion<T, DragEvent>;
+      onDragEnd?: EventHandlerUnion<T, DragEvent>;
+      onDragEnter?: EventHandlerUnion<T, DragEvent>;
+      onDragExit?: EventHandlerUnion<T, DragEvent>;
+      onDragLeave?: EventHandlerUnion<T, DragEvent>;
+      onDragOver?: EventHandlerUnion<T, DragEvent>;
+      onDragStart?: EventHandlerUnion<T, DragEvent>;
+      onDrop?: EventHandlerUnion<T, DragEvent>;
+      onMouseDown?: EventHandlerUnion<T, MouseEvent>;
+      onMouseEnter?: EventHandlerUnion<T, MouseEvent>;
+      onMouseLeave?: EventHandlerUnion<T, MouseEvent>;
+      onMouseMove?: EventHandlerUnion<T, MouseEvent>;
+      onMouseOut?: EventHandlerUnion<T, MouseEvent>;
+      onMouseOver?: EventHandlerUnion<T, MouseEvent>;
+      onMouseUp?: EventHandlerUnion<T, MouseEvent>;
+
+      // Selection Events
+      onSelect?: EventHandlerUnion<T, UIEvent>;
+
+      // Touch Events
+      onTouchCancel?: EventHandlerUnion<T, TouchEvent>;
+      onTouchEnd?: EventHandlerUnion<T, TouchEvent>;
+      onTouchMove?: EventHandlerUnion<T, TouchEvent>;
+      onTouchStart?: EventHandlerUnion<T, TouchEvent>;
+
+      // UI Events
+      onScroll?: EventHandlerUnion<T, UIEvent>;
+
+      // Wheel Events
+      onWheel?: EventHandlerUnion<T, WheelEvent>;
+
+      // Animation Events
+      onAnimationStart?: EventHandlerUnion<T, AnimationEvent>;
+      onAnimationEnd?: EventHandlerUnion<T, AnimationEvent>;
+      onAnimationIteration?: EventHandlerUnion<T, AnimationEvent>;
+
+      // Transition Events
+      onTransitionEnd?: EventHandlerUnion<T, TransitionEvent>;
+    }
+
+    // See CSS 3 CSS-wide keywords https://www.w3.org/TR/css3-values/#common-keywords
+    // See CSS 3 Explicit Defaulting https://www.w3.org/TR/css-cascade-3/#defaulting-keywords
+    // "all CSS properties can accept these values"
+    type CSSWideKeyword = "initial" | "inherit" | "unset";
+
+    // See CSS 3 <percentage> type https://drafts.csswg.org/css-values-3/#percentages
+    type CSSPercentage = string;
+
+    // See CSS 3 <length> type https://drafts.csswg.org/css-values-3/#lengths
+    type CSSLength = number | string;
+
+    // This interface is not complete. Only properties accepting
+    // unitless numbers are listed here (see CSSProperty.js in Inferno)
+    interface CSSProperties {
+      /**
+       * Aligns a flex container's lines within the flex container when there is extra space in the cross-axis, similar to how justify-content aligns individual items within the main-axis.
+       */
+      "align-content"?:
+        | CSSWideKeyword
+        | "flex-start"
+        | "flex-end"
+        | "center"
+        | "space-between"
+        | "space-around"
+        | "stretch";
+
+      /**
+       * Sets the default alignment in the cross axis for all of the flex container's items, including anonymous flex items, similarly to how justify-content aligns items along the main axis.
+       */
+      "align-items"?:
+        | CSSWideKeyword
+        | "flex-start"
+        | "flex-end"
+        | "center"
+        | "baseline"
+        | "stretch";
+
+      /**
+       * Allows the default alignment to be overridden for individual flex items.
+       */
+      "align-self"?:
+        | CSSWideKeyword
+        | "auto"
+        | "flex-start"
+        | "flex-end"
+        | "center"
+        | "baseline"
+        | "stretch";
+
+      /**
+       * This property allows precise alignment of elements, such as graphics,
+       * that do not have a baseline-table or lack the desired baseline in their baseline-table.
+       * With the alignment-adjust property, the position of the baseline identified by the alignment-baseline
+       * can be explicitly determined. It also determines precisely the alignment point for each glyph within a textual element.
+       */
+      "alignment-adjust"?: CSSWideKeyword | any;
+
+      "alignment-baseline"?: CSSWideKeyword | any;
+
+      /**
+       * Defines a length of time to elapse before an animation starts, allowing an animation to begin execution some time after it is applied.
+       */
+      "animation-delay"?: CSSWideKeyword | any;
+
+      /**
+       * Defines whether an animation should run in reverse on some or all cycles.
+       */
+      "animation-direction"?: CSSWideKeyword | any;
+
+      /**
+       * Specifies how many times an animation cycle should play.
+       */
+      "animation-iteration-count"?: CSSWideKeyword | any;
+
+      /**
+       * Defines the list of animations that apply to the element.
+       */
+      "animation-name"?: CSSWideKeyword | any;
+
+      /**
+       * Defines whether an animation is running or paused.
+       */
+      "animation-play-state"?: CSSWideKeyword | any;
+
+      /**
+       * Allows changing the style of any element to platform-based interface elements or vice versa.
+       */
+      appearance?: CSSWideKeyword | any;
+
+      /**
+       * Determines whether or not the “back” side of a transformed element is visible when facing the viewer.
+       */
+      "backface-visibility"?: CSSWideKeyword | any;
+
+      /**
+       * Shorthand property to set the values for one or more of:
+       * background-clip, background-color, background-image,
+       * background-origin, background-position, background-repeat,
+       * background-size, and background-attachment.
+       */
+      background?: CSSWideKeyword | any;
+
+      /**
+       * If a background-image is specified, this property determines
+       * whether that image's position is fixed within the viewport,
+       * or scrolls along with its containing block.
+       * See CSS 3 background-attachment property https://drafts.csswg.org/css-backgrounds-3/#the-background-attachment
+       */
+      "background-attachment"?: CSSWideKeyword | "scroll" | "fixed" | "local";
+
+      /**
+       * This property describes how the element's background images should blend with each other and the element's background color.
+       * The value is a list of blend modes that corresponds to each background image. Each element in the list will apply to the
+       * corresponding element of background-image. If a property doesn’t have enough comma-separated values to match the number of layers,
+       * the UA must calculate its used value by repeating the list of values until there are enough.
+       */
+      "background-blend-mode"?: CSSWideKeyword | any;
+
+      /**
+       * Sets the background color of an element.
+       */
+      "background-color"?: CSSWideKeyword | any;
+
+      "background-composite"?: CSSWideKeyword | any;
+
+      /**
+       * Applies one or more background images to an element. These can be any valid CSS image, including url() paths to image files or CSS gradients.
+       */
+      "background-image"?: CSSWideKeyword | any;
+
+      /**
+       * Specifies what the background-position property is relative to.
+       */
+      "background-origin"?: CSSWideKeyword | any;
+
+      /**
+       * Sets the position of a background image.
+       */
+      "background-position"?: CSSWideKeyword | any;
+
+      /**
+       * Background-repeat defines if and how background images will be repeated after they have been sized and positioned
+       */
+      "background-repeat"?: CSSWideKeyword | any;
+
+      /**
+       * Defines the size of the background images
+       */
+      "background-size"?: CSSWideKeyword | any;
+
+      /**
+       * Obsolete - spec retired, not implemented.
+       */
+      "baseline-shift"?: CSSWideKeyword | any;
+
+      /**
+       * Non standard. Sets or retrieves the location of the Dynamic HTML (DHTML) behavior.
+       */
+      behavior?: CSSWideKeyword | any;
+
+      /**
+       * Shorthand property that defines the different properties of all four sides of an element's border in a single declaration.
+       * It can be used to set border-width, border-style and border-color, or a subset of these.
+       */
+      border?: CSSWideKeyword | any;
+
+      /**
+       * Shorthand that sets the values of border-bottom-color,
+       * border-bottom-style, and border-bottom-width.
+       */
+      "border-bottom"?: CSSWideKeyword | any;
+
+      /**
+       * Sets the color of the bottom border of an element.
+       */
+      "border-bottom-color"?: CSSWideKeyword | any;
+
+      /**
+       * Defines the shape of the border of the bottom-left corner.
+       */
+      "border-bottom-left-radius"?: CSSWideKeyword | CSSLength;
+
+      /**
+       * Defines the shape of the border of the bottom-right corner.
+       */
+      "border-bottom-right-radius"?: CSSWideKeyword | CSSLength;
+
+      /**
+       * Sets the line style of the bottom border of a box.
+       */
+      "border-bottom-style"?: CSSWideKeyword | any;
+
+      /**
+       * Sets the width of an element's bottom border. To set all four borders,
+       * use the border-width shorthand property which sets the values simultaneously for border-top-width,
+       * border-right-width, border-bottom-width, and border-left-width.
+       */
+      "border-bottom-width"?: CSSWideKeyword | any;
+
+      /**
+       * Border-collapse can be used for collapsing the borders between table cells
+       */
+      "border-collapse"?: CSSWideKeyword | any;
+
+      /**
+       * The CSS border-color property sets the color of an element's four borders.
+       * This property can have from one to four values, made up of the elementary properties:
+       *      •       border-top-color
+       *      •       border-right-color
+       *      •       border-bottom-color
+       *      •       border-left-color The default color is the currentColor of each of these values.
+       * If you provide one value, it sets the color for the element. Two values set the horizontal and vertical values,
+       * respectively. Providing three values sets the top, vertical, and bottom values, in that order.
+       * Four values set all for sides: top, right, bottom, and left, in that order.
+       */
+      "border-color"?: CSSWideKeyword | any;
+
+      /**
+       * Specifies different corner clipping effects, such as scoop (inner curves), bevel (straight cuts) or notch (cut-off rectangles).
+       * Works along with border-radius to specify the size of each corner effect.
+       */
+      "border-corner-shape"?: CSSWideKeyword | any;
+
+      /**
+       * The property border-image-source is used to set the image to be used instead of the border style.
+       * If this is set to none the border-style is used instead.
+       */
+      "border-image-source"?: CSSWideKeyword | any;
+
+      /**
+       * The border-image-width CSS property defines the offset to use for dividing the border image in nine parts,
+       * the top-left corner, central top edge, top-right-corner, central right edge, bottom-right corner, central bottom edge,
+       * bottom-left corner, and central right edge. They represent inward distance from the top, right, bottom, and left edges.
+       */
+      "border-image-width"?: CSSWideKeyword | any;
+
+      /**
+       * Shorthand property that defines the border-width, border-style and border-color of an element's left border in a single declaration.
+       * Note that you can use the corresponding longhand properties to set specific individual properties of the left border — border-left-width,
+       * border-left-style and border-left-color.
+       */
+      "border-left"?: CSSWideKeyword | any;
+
+      /**
+       * The CSS border-left-color property sets the color of an element's left border. This page explains the border-left-color value,
+       * but often you will find it more convenient to fix the border's left color as part of a shorthand set, either border-left or border-color.
+       * Colors can be defined several ways. For more information, see Usage.
+       */
+      "border-left-color"?: CSSWideKeyword | any;
+
+      /**
+       * Sets the style of an element's left border. To set all four borders, use the shorthand property, border-style.
+       * Otherwise, you can set the borders individually with border-top-style, border-right-style, border-bottom-style, border-left-style.
+       */
+      "border-left-style"?: CSSWideKeyword | any;
+
+      /**
+       * Sets the width of an element's left border. To set all four borders,
+       * use the border-width shorthand property which sets the values simultaneously for border-top-width,
+       * border-right-width, border-bottom-width, and border-left-width.
+       */
+      "border-left-width"?: CSSWideKeyword | any;
+
+      /**
+       * Shorthand property that sets the rounding of all four corners.
+       */
+      "border-radius"?: CSSWideKeyword | CSSLength;
+
+      /**
+       * Shorthand property that defines the border-width, border-style and border-color of an element's right border
+       * in a single declaration. Note that you can use the corresponding longhand properties to set specific
+       * individual properties of the right border — border-right-width, border-right-style and border-right-color.
+       */
+      "border-right"?: CSSWideKeyword | any;
+
+      /**
+       * Sets the color of an element's right border. This page explains the border-right-color value,
+       * but often you will find it more convenient to fix the border's right color as part of a shorthand set,
+       * either border-right or border-color.
+       * Colors can be defined several ways. For more information, see Usage.
+       */
+      "border-right-color"?: CSSWideKeyword | any;
+
+      /**
+       * Sets the style of an element's right border. To set all four borders, use the shorthand property,
+       * border-style. Otherwise, you can set the borders individually with border-top-style, border-right-style,
+       * border-bottom-style, border-left-style.
+       */
+      "border-right-style"?: CSSWideKeyword | any;
+
+      /**
+       * Sets the width of an element's right border. To set all four borders,
+       * use the border-width shorthand property which sets the values simultaneously for border-top-width,
+       * border-right-width, border-bottom-width, and border-left-width.
+       */
+      "border-right-width"?: CSSWideKeyword | any;
+
+      /**
+       * Specifies the distance between the borders of adjacent cells.
+       */
+      "border-spacing"?: CSSWideKeyword | any;
+
+      /**
+       * Sets the style of an element's four borders. This property can have from one to four values.
+       * With only one value, the value will be applied to all four borders;
+       * otherwise, this works as a shorthand property for each of border-top-style, border-right-style,
+       * border-bottom-style, border-left-style, where each border style may be assigned a separate value.
+       */
+      "border-style"?: CSSWideKeyword | any;
+
+      /**
+       * Shorthand property that defines the border-width, border-style and border-color of an element's top border
+       * in a single declaration. Note that you can use the corresponding longhand properties to set specific
+       * individual properties of the top border — border-top-width, border-top-style and border-top-color.
+       */
+      "border-top"?: CSSWideKeyword | any;
+
+      /**
+       * Sets the color of an element's top border. This page explains the border-top-color value,
+       * but often you will find it more convenient to fix the border's top color as part of a shorthand set,
+       * either border-top or border-color.
+       * Colors can be defined several ways. For more information, see Usage.
+       */
+      "border-top-color"?: CSSWideKeyword | any;
+
+      /**
+       * Sets the rounding of the top-left corner of the element.
+       */
+      "border-top-left-radius"?: CSSWideKeyword | CSSLength;
+
+      /**
+       * Sets the rounding of the top-right corner of the element.
+       */
+      "border-top-right-radius"?: CSSWideKeyword | CSSLength;
+
+      /**
+       * Sets the style of an element's top border. To set all four borders, use the shorthand property, border-style.
+       * Otherwise, you can set the borders individually with border-top-style, border-right-style, border-bottom-style, border-left-style.
+       */
+      "border-top-style"?: CSSWideKeyword | any;
+
+      /**
+       * Sets the width of an element's top border. To set all four borders,
+       * use the border-width shorthand property which sets the values simultaneously for border-top-width,
+       * border-right-width, border-bottom-width, and border-left-width.
+       */
+      "border-top-width"?: CSSWideKeyword | any;
+
+      /**
+       * Sets the width of an element's four borders. This property can have from one to four values.
+       * This is a shorthand property for setting values simultaneously for border-top-width,
+       * border-right-width, border-bottom-width, and border-left-width.
+       */
+      "border-width"?: CSSWideKeyword | any;
+
+      /**
+       * This property specifies how far an absolutely positioned box's bottom margin edge
+       * is offset above the bottom edge of the box's containing block. For relatively positioned boxes,
+       * the offset is with respect to the bottom edges of the box itself
+       * (i.e., the box is given a position in the normal flow, then offset from that position according to these properties).
+       */
+      bottom?: CSSWideKeyword | any;
+
+      /**
+       * Obsolete.
+       */
+      "box-align"?: CSSWideKeyword | any;
+
+      /**
+       * Breaks a box into fragments creating new borders,
+       * padding and repeating backgrounds or lets it stay as a continuous box on a page break,
+       * column break, or, for inline elements, at a line break.
+       */
+      "box-decoration-break"?: CSSWideKeyword | any;
+
+      /**
+       * Deprecated
+       */
+      "box-direction"?: CSSWideKeyword | any;
+
+      /**
+       * Do not use. This property has been replaced by the flex-wrap property.
+       * Gets or sets a value that specifies the direction to add successive rows or columns when the value of box-lines is set to multiple.
+       */
+      "box-line-progression"?: CSSWideKeyword | any;
+
+      /**
+       * Do not use. This property has been replaced by the flex-wrap property.
+       * Gets or sets a value that specifies whether child elements wrap onto multiple lines or columns based on the space available in the object.
+       */
+      "box-lines"?: CSSWideKeyword | any;
+
+      /**
+       * Do not use. This property has been replaced by flex-order.
+       * Specifies the ordinal group that a child element of the object belongs to.
+       * This ordinal value identifies the display order (along the axis defined by the box-orient property) for the group.
+       */
+      "box-ordinal-group"?: CSSWideKeyword | any;
+
+      /**
+       * Deprecated.
+       */
+      "box-flex"?: CSSWideKeyword | number;
+
+      /**
+       * Deprecated.
+       */
+      "box-flex-group"?: CSSWideKeyword | number;
+
+      /**
+       * Cast a drop shadow from the frame of almost any element.
+       * MDN: https://developer.mozilla.org/en-US/docs/Web/CSS/box-shadow
+       */
+      "box-shadow"?: CSSWideKeyword | any;
+
+      /**
+       * The CSS break-after property allows you to force a break on multi-column layouts.
+       * More specifically, it allows you to force a break after an element.
+       * It allows you to determine if a break should occur, and what type of break it should be.
+       * The break-after CSS property describes how the page, column or region break behaves after the generated box.
+       * If there is no generated box, the property is ignored.
+       */
+      "break-after"?: CSSWideKeyword | any;
+
+      /**
+       * Control page/column/region breaks that fall above a block of content
+       */
+      "break-before"?: CSSWideKeyword | any;
+
+      /**
+       * Control page/column/region breaks that fall within a block of content
+       */
+      "break-inside"?: CSSWideKeyword | any;
+
+      /**
+       * The clear CSS property specifies if an element can be positioned next to
+       * or must be positioned below the floating elements that precede it in the markup.
+       */
+      clear?: CSSWideKeyword | any;
+
+      /**
+       * Deprecated; see clip-path.
+       * Lets you specify the dimensions of an absolutely positioned element that should be visible,
+       * and the element is clipped into this shape, and displayed.
+       */
+      clip?: CSSWideKeyword | any;
+
+      /**
+       * Clipping crops an graphic, so that only a portion of the graphic is rendered, or filled.
+       * This clip-rule property, when used with the clip-path property, defines which clip rule, or algorithm,
+       * to use when filling the different parts of a graphics.
+       */
+      "clip-rule"?: CSSWideKeyword | any;
+
+      /**
+       * The color property sets the color of an element's foreground content (usually text),
+       * accepting any standard CSS color from keywords and hex values to RGB(a) and HSL(a).
+       */
+      color?: CSSWideKeyword | any;
+
+      /**
+       * Describes the number of columns of the element.
+       * See CSS 3 column-count property https://www.w3.org/TR/css3-multicol/#cc
+       */
+      "column-count"?: CSSWideKeyword | number | "auto";
+
+      /**
+       * Specifies how to fill columns (balanced or sequential).
+       */
+      "column-fill"?: CSSWideKeyword | any;
+
+      /**
+       * The column-gap property controls the width of the gap between columns in multi-column elements.
+       */
+      "column-gap"?: CSSWideKeyword | any;
+
+      /**
+       * Sets the width, style, and color of the rule between columns.
+       */
+      "column-rule"?: CSSWideKeyword | any;
+
+      /**
+       * Specifies the color of the rule between columns.
+       */
+      "column-rule-color"?: CSSWideKeyword | any;
+
+      /**
+       * Specifies the width of the rule between columns.
+       */
+      "column-rule-width"?: CSSWideKeyword | any;
+
+      /**
+       * The column-span CSS property makes it possible for an element to span across all columns when its value is set to all.
+       * An element that spans more than one column is called a spanning element.
+       */
+      "column-span"?: CSSWideKeyword | any;
+
+      /**
+       * Specifies the width of columns in multi-column elements.
+       */
+      "column-width"?: CSSWideKeyword | any;
+
+      /**
+       * This property is a shorthand property for setting column-width and/or column-count.
+       */
+      columns?: CSSWideKeyword | any;
+
+      /**
+       * The counter-increment property accepts one or more names of counters (identifiers),
+       * each one optionally followed by an integer which specifies the value by which the counter should be incremented
+       * (e.g. if the value is 2, the counter increases by 2 each time it is invoked).
+       */
+      "counter-increment"?: CSSWideKeyword | any;
+
+      /**
+       * The counter-reset property contains a list of one or more names of counters,
+       * each one optionally followed by an integer (otherwise, the integer defaults to 0.).
+       * Each time the given element is invoked, the counters specified by the property are set to the given integer.
+       */
+      "counter-reset"?: CSSWideKeyword | any;
+
+      /**
+       * The cue property specifies sound files (known as an "auditory icon") to be played by speech media agents
+       * before and after presenting an element's content; if only one file is specified, it is played both before and after.
+       * The volume at which the file(s) should be played, relative to the volume of the main element, may also be specified.
+       * The icon files may also be set separately with the cue-before and cue-after properties.
+       */
+      cue?: CSSWideKeyword | any;
+
+      /**
+       * The cue-after property specifies a sound file (known as an "auditory icon") to be played by speech media agents
+       * after presenting an element's content; the volume at which the file should be played may also be specified.
+       * The shorthand property cue sets cue sounds for both before and after the element is presented.
+       */
+      "cue-after"?: CSSWideKeyword | any;
+
+      /**
+       * Specifies the mouse cursor displayed when the mouse pointer is over an element.
+       */
+      cursor?: CSSWideKeyword | any;
+
+      /**
+       * The direction CSS property specifies the text direction/writing direction. The rtl is used for Hebrew or Arabic text, the ltr is for other languages.
+       */
+      direction?: CSSWideKeyword | any;
+
+      /**
+       * This property specifies the type of rendering box used for an element. It is a shorthand property for many other display properties.
+       */
+      display?: CSSWideKeyword | any;
+
+      /**
+       * The ‘fill’ property paints the interior of the given graphical element.
+       * The area to be painted consists of any areas inside the outline of the shape.
+       * To determine the inside of the shape, all subpaths are considered,
+       * and the interior is determined according to the rules associated with the current value of the ‘fill-rule’ property.
+       * The zero-width geometric outline of a shape is included in the area to be painted.
+       */
+      fill?: CSSWideKeyword | any;
+
+      /**
+       * SVG: Specifies the opacity of the color or the content the current object is filled with.
+       * See SVG 1.1 https://www.w3.org/TR/SVG/painting.html#FillOpacityProperty
+       */
+      "fill-opacity"?: CSSWideKeyword | number;
+
+      /**
+       * The ‘fill-rule’ property indicates the algorithm which is to be used to determine what parts of the canvas are included inside the shape.
+       * For a simple, non-intersecting path, it is intuitively clear what region lies "inside";
+       * however, for a more complex path, such as a path that intersects itself or where one subpath encloses another,
+       * the interpretation of "inside" is not so obvious.
+       * The ‘fill-rule’ property provides two options for how the inside of a shape is determined:
+       */
+      "fill-rule"?: CSSWideKeyword | any;
+
+      /**
+       * Applies various image processing effects. This property is largely unsupported. See Compatibility section for more information.
+       */
+      filter?: CSSWideKeyword | any;
+
+      /**
+       * Shorthand for `flex-grow`, `flex-shrink`, and `flex-basis`.
+       */
+      flex?: CSSWideKeyword | number | string;
+
+      /**
+       * Obsolete, do not use. This property has been renamed to align-items.
+       * Specifies the alignment (perpendicular to the layout axis defined by the flex-direction property) of child elements of the object.
+       */
+      "flex-align"?: CSSWideKeyword | any;
+
+      /**
+       * The flex-basis CSS property describes the initial main size of the flex item
+       * before any free space is distributed according to the flex factors described in the flex property (flex-grow and flex-shrink).
+       */
+      "flex-basis"?: CSSWideKeyword | any;
+
+      /**
+       * The flex-direction CSS property describes how flex items are placed in the flex container, by setting the direction of the flex container's main axis.
+       */
+      "flex-direction"?: CSSWideKeyword | "row" | "row-reverse" | "column" | "column-reverse";
+
+      /**
+       * The flex-flow CSS property defines the flex container's main and cross axis. It is a shorthand property for the flex-direction and flex-wrap properties.
+       */
+      "flex-flow"?: CSSWideKeyword | string;
+
+      /**
+       * Specifies the flex grow factor of a flex item.
+       * See CSS flex-grow property https://drafts.csswg.org/css-flexbox-1/#flex-grow-property
+       */
+      "flex-grow"?: CSSWideKeyword | number;
+
+      /**
+       * Do not use. This property has been renamed to align-self
+       * Specifies the alignment (perpendicular to the layout axis defined by flex-direction) of child elements of the object.
+       */
+      "flex-item-align"?: CSSWideKeyword | any;
+
+      /**
+       * Do not use. This property has been renamed to align-content.
+       * Specifies how a flexbox's lines align within the flexbox when there is extra space along the axis that is perpendicular to the axis defined by the flex-direction property.
+       */
+      "flex-line-pack"?: CSSWideKeyword | any;
+
+      /**
+       * Gets or sets a value that specifies the ordinal group that a flexbox element belongs to. This ordinal value identifies the display order for the group.
+       */
+      "flex-order"?: CSSWideKeyword | any;
+
+      /**
+       * Specifies the flex shrink factor of a flex item.
+       * See CSS flex-shrink property https://drafts.csswg.org/css-flexbox-1/#flex-shrink-property
+       */
+      "flex-shrink"?: CSSWideKeyword | number;
+
+      /**
+       * Specifies whether flex items are forced into a single line or can be wrapped onto multiple lines.
+       * If wrapping is allowed, this property also enables you to control the direction in which lines are stacked.
+       * See CSS flex-wrap property https://drafts.csswg.org/css-flexbox-1/#flex-wrap-property
+       */
+      "flex-wrap"?: CSSWideKeyword | "nowrap" | "wrap" | "wrap-reverse";
+
+      /**
+       * Elements which have the style float are floated horizontally.
+       * These elements can move as far to the left or right of the containing element.
+       * All elements after the floating element will flow around it, but elements before the floating element are not impacted.
+       * If several floating elements are placed after each other, they will float next to each other as long as there is room.
+       */
+      float?: CSSWideKeyword | any;
+
+      /**
+       * Flows content from a named flow (specified by a corresponding flow-into) through selected elements to form a dynamic chain of layout regions.
+       */
+      "flow-from"?: CSSWideKeyword | any;
+
+      /**
+       * The font property is shorthand that allows you to do one of two things: you can either set up six of the most mature font properties in one line,
+       * or you can set one of a choice of keywords to adopt a system font setting.
+       */
+      font?: CSSWideKeyword | any;
+
+      /**
+       * The font-family property allows one or more font family names and/or generic family names to be specified for usage on the selected element(s)' text.
+       * The browser then goes through the list; for each character in the selection it applies the first font family that has an available glyph for that character.
+       */
+      "font-family"?: CSSWideKeyword | any;
+
+      /**
+       * The font-kerning property allows contextual adjustment of inter-glyph spacing, i.e. the spaces between the characters in text.
+       * This property controls <bold>metric kerning</bold> - that utilizes adjustment data contained in the font. Optical Kerning is not supported as yet.
+       */
+      "font-kerning"?: CSSWideKeyword | any;
+
+      /**
+       * Specifies the size of the font. Used to compute em and ex units.
+       * See CSS 3 font-size property https://www.w3.org/TR/css-fonts-3/#propdef-font-size
+       */
+      "font-size"?:
+        | CSSWideKeyword
+        | "xx-small"
+        | "x-small"
+        | "small"
+        | "medium"
+        | "large"
+        | "x-large"
+        | "xx-large"
+        | "larger"
+        | "smaller"
+        | CSSLength
+        | CSSPercentage;
+
+      /**
+       * The font-size-adjust property adjusts the font-size of the fallback fonts defined with font-family,
+       * so that the x-height is the same no matter what font is used.
+       * This preserves the readability of the text when fallback happens.
+       * See CSS 3 font-size-adjust property https://www.w3.org/TR/css-fonts-3/#propdef-font-size-adjust
+       */
+      "font-size-adjust"?: CSSWideKeyword | "none" | number;
+
+      /**
+       * Allows you to expand or condense the widths for a normal, condensed, or expanded font face.
+       * See CSS 3 font-stretch property https://drafts.csswg.org/css-fonts-3/#propdef-font-stretch
+       */
+      "font-stretch"?:
+        | CSSWideKeyword
+        | "normal"
+        | "ultra-condensed"
+        | "extra-condensed"
+        | "condensed"
+        | "semi-condensed"
+        | "semi-expanded"
+        | "expanded"
+        | "extra-expanded"
+        | "ultra-expanded";
+
+      /**
+       * The font-style property allows normal, italic, or oblique faces to be selected.
+       * Italic forms are generally cursive in nature while oblique faces are typically sloped versions of the regular face.
+       * Oblique faces can be simulated by artificially sloping the glyphs of the regular face.
+       * See CSS 3 font-style property https://www.w3.org/TR/css-fonts-3/#propdef-font-style
+       */
+      "font-style"?: CSSWideKeyword | "normal" | "italic" | "oblique";
+
+      /**
+       * This value specifies whether the user agent is allowed to synthesize bold or oblique font faces when a font family lacks bold or italic faces.
+       */
+      "font-synthesis"?: CSSWideKeyword | any;
+
+      /**
+       * The font-variant property enables you to select the small-caps font within a font family.
+       */
+      "font-variant"?: CSSWideKeyword | any;
+
+      /**
+       * Fonts can provide alternate glyphs in addition to default glyph for a character. This property provides control over the selection of these alternate glyphs.
+       */
+      "font-variant-alternates"?: CSSWideKeyword | any;
+
+      /**
+       * Specifies the weight or boldness of the font.
+       * See CSS 3 'font-weight' property https://www.w3.org/TR/css-fonts-3/#propdef-font-weight
+       */
+      "font-weight"?:
+        | CSSWideKeyword
+        | "normal"
+        | "bold"
+        | "bolder"
+        | "lighter"
+        | 100
+        | 200
+        | 300
+        | 400
+        | 500
+        | 600
+        | 700
+        | 800
+        | 900;
+
+      /**
+       * Lays out one or more grid items bound by 4 grid lines. Shorthand for setting grid-column-start, grid-column-end, grid-row-start, and grid-row-end in a single declaration.
+       */
+      "grid-area"?: CSSWideKeyword | any;
+
+      /**
+       * Controls a grid item's placement in a grid area, particularly grid position and a grid span. Shorthand for setting grid-column-start and grid-column-end in a single declaration.
+       */
+      "grid-column"?: CSSWideKeyword | any;
+
+      /**
+       * Controls a grid item's placement in a grid area as well as grid position and a grid span.
+       * The grid-column-end property (with grid-row-start, grid-row-end, and grid-column-start) determines a grid item's placement by specifying the grid lines of a grid item's grid area.
+       */
+      "grid-column-end"?: CSSWideKeyword | any;
+
+      /**
+       * Determines a grid item's placement by specifying the starting grid lines of a grid item's grid area.
+       * A grid item's placement in a grid area consists of a grid position and a grid span.
+       * See also ( grid-row-start, grid-row-end, and grid-column-end)
+       */
+      "grid-column-start"?: CSSWideKeyword | any;
+
+      /**
+       * Gets or sets a value that indicates which row an element within a Grid should appear in. Shorthand for setting grid-row-start and grid-row-end in a single declaration.
+       */
+      "grid-row"?: CSSWideKeyword | any;
+
+      /**
+       * Determines a grid item’s placement by specifying the block-end. A grid item's placement in a grid area consists of a grid position and a grid span.
+       * The grid-row-end property (with grid-row-start, grid-column-start, and grid-column-end) determines a grid item's placement by specifying the grid lines of a grid item's grid area.
+       */
+      "grid-row-end"?: CSSWideKeyword | any;
+
+      /**
+       * Specifies a row position based upon an integer location, string value, or desired row size.
+       * css/properties/grid-row is used as short-hand for grid-row-position and grid-row-position
+       */
+      "grid-row-position"?: CSSWideKeyword | any;
+
+      "grid-row-span"?: CSSWideKeyword | any;
+
+      /**
+       * Specifies named grid areas which are not associated with any particular grid item, but can be referenced from the grid-placement properties.
+       * The syntax of the grid-template-areas property also provides a visualization of the structure of the grid, making the overall layout of the grid container easier to understand.
+       */
+      "grid-template-areas"?: CSSWideKeyword | any;
+
+      /**
+       * Specifies (with grid-template-rows) the line names and track sizing functions of the grid.
+       * Each sizing function can be specified as a length, a percentage of the grid container’s size,
+       * a measurement of the contents occupying the column or row, or a fraction of the free space in the grid.
+       */
+      "grid-template-columns"?: CSSWideKeyword | any;
+
+      /**
+       * Specifies (with grid-template-columns) the line names and track sizing functions of the grid.
+       * Each sizing function can be specified as a length, a percentage of the grid container’s size,
+       * a measurement of the contents occupying the column or row, or a fraction of the free space in the grid.
+       */
+      "grid-template-rows"?: CSSWideKeyword | any;
+
+      /**
+       * Sets the height of an element. The content area of the element height does not include the padding, border, and margin of the element.
+       */
+      height?: CSSWideKeyword | any;
+
+      /**
+       * Specifies the minimum number of characters in a hyphenated word
+       */
+      "hyphenate-limit-chars"?: CSSWideKeyword | any;
+
+      /**
+       * Indicates the maximum number of successive hyphenated lines in an element. The ‘no-limit’ value means that there is no limit.
+       */
+      "hyphenate-limit-lines"?: CSSWideKeyword | any;
+
+      /**
+       * Specifies the maximum amount of trailing whitespace (before justification) that may be left in a line before hyphenation is triggered
+       * to pull part of a word from the next line back up into the current one.
+       */
+      "hyphenate-limit-zone"?: CSSWideKeyword | any;
+
+      /**
+       * Specifies whether or not words in a sentence can be split by the use of a manual or automatic hyphenation mechanism.
+       */
+      hyphens?: CSSWideKeyword | any;
+
+      imeMode?: CSSWideKeyword | any;
+
+      /**
+       * Defines how the browser distributes space between and around flex items
+       * along the main-axis of their container.
+       * See CSS justify-content property https://www.w3.org/TR/css-flexbox-1/#justify-content-property
+       */
+      "justify-content"?:
+        | CSSWideKeyword
+        | "flex-start"
+        | "flex-end"
+        | "center"
+        | "space-between"
+        | "space-around"
+        | "space-evenly"
+        | "stretch";
+
+      "layout-grid"?: CSSWideKeyword | any;
+
+      "layout-grid-char"?: CSSWideKeyword | any;
+
+      "layout-grid-line"?: CSSWideKeyword | any;
+
+      "layout-grid-mode"?: CSSWideKeyword | any;
+
+      "layout-grid-type"?: CSSWideKeyword | any;
+
+      /**
+       * Sets the left edge of an element
+       */
+      left?: CSSWideKeyword | any;
+
+      /**
+       * The letter-spacing CSS property specifies the spacing behavior between text characters.
+       */
+      "letter-spacing"?: CSSWideKeyword | any;
+
+      /**
+       * Deprecated. Gets or sets line-breaking rules for text in selected languages such as Japanese, Chinese, and Korean.
+       */
+      "line-break"?: CSSWideKeyword | any;
+
+      "line-clamp"?: CSSWideKeyword | number;
+
+      /**
+       * Specifies the height of an inline block level element.
+       * See CSS 2.1 line-height property https://www.w3.org/TR/CSS21/visudet.html#propdef-line-height
+       */
+      "line-height"?: CSSWideKeyword | "normal" | number | CSSLength | CSSPercentage;
+
+      /**
+       * Shorthand property that sets the list-style-type, list-style-position and list-style-image properties in one declaration.
+       */
+      "list-style"?: CSSWideKeyword | any;
+
+      /**
+       * This property sets the image that will be used as the list item marker. When the image is available,
+       * it will replace the marker set with the 'list-style-type' marker. That also means that if the image is not available,
+       * it will show the style specified by list-style-property
+       */
+      "list-style-image"?: CSSWideKeyword | any;
+
+      /**
+       * Specifies if the list-item markers should appear inside or outside the content flow.
+       */
+      "list-style-position"?: CSSWideKeyword | any;
+
+      /**
+       * Specifies the type of list-item marker in a list.
+       */
+      "list-style-type"?: CSSWideKeyword | any;
+
+      /**
+       * The margin property is shorthand to allow you to set all four margins of an element at once.
+       * Its equivalent longhand properties are margin-top, margin-right, margin-bottom and margin-left.
+       * Negative values are also allowed.
+       */
+      margin?: CSSWideKeyword | any;
+
+      /**
+       * margin-bottom sets the bottom margin of an element.
+       */
+      "margin-bottom"?: CSSWideKeyword | any;
+
+      /**
+       * margin-left sets the left margin of an element.
+       */
+      "margin-left"?: CSSWideKeyword | any;
+
+      /**
+       * margin-right sets the right margin of an element.
+       */
+      "margin-right"?: CSSWideKeyword | any;
+
+      /**
+       * margin-top sets the top margin of an element.
+       */
+      "margin-top"?: CSSWideKeyword | any;
+
+      /**
+       * The marquee-direction determines the initial direction in which the marquee content moves.
+       */
+      "marquee-direction"?: CSSWideKeyword | any;
+
+      /**
+       * The 'marquee-style' property determines a marquee's scrolling behavior.
+       */
+      "marquee-style"?: CSSWideKeyword | any;
+
+      /**
+       * This property is shorthand for setting mask-image, mask-mode, mask-repeat, mask-position, mask-clip, mask-origin, mask-composite and mask-size.
+       * Omitted values are set to their original properties' initial values.
+       */
+      mask?: CSSWideKeyword | any;
+
+      /**
+       * This property is shorthand for setting mask-border-source, mask-border-slice, mask-border-width, mask-border-outset, and mask-border-repeat.
+       * Omitted values are set to their original properties' initial values.
+       */
+      "mask-border"?: CSSWideKeyword | any;
+
+      /**
+       * This property specifies how the images for the sides and the middle part of the mask image are scaled and tiled.
+       * The first keyword applies to the horizontal sides, the second one applies to the vertical ones.
+       * If the second keyword is absent, it is assumed to be the same as the first, similar to the CSS border-image-repeat property.
+       */
+      "mask-border-repeat"?: CSSWideKeyword | any;
+
+      /**
+       * This property specifies inward offsets from the top, right, bottom, and left edges of the mask image,
+       * dividing it into nine regions: four corners, four edges, and a middle.
+       * The middle image part is discarded and treated as fully transparent black unless the fill keyword is present.
+       * The four values set the top, right, bottom and left offsets in that order, similar to the CSS border-image-slice property.
+       */
+      "mask-border-slice"?: CSSWideKeyword | any;
+
+      /**
+       * Specifies an image to be used as a mask. An image that is empty, fails to download, is non-existent, or cannot be displayed is ignored and does not mask the element.
+       */
+      "mask-border-source"?: CSSWideKeyword | any;
+
+      /**
+       * This property sets the width of the mask box image, similar to the CSS border-image-width property.
+       */
+      "mask-border-width"?: CSSWideKeyword | any;
+
+      /**
+       * Determines the mask painting area, which defines the area that is affected by the mask.
+       * The painted content of an element may be restricted to this area.
+       */
+      "mask-clip"?: CSSWideKeyword | any;
+
+      /**
+       * For elements rendered as a single box, specifies the mask positioning area.
+       * For elements rendered as multiple boxes (e.g., inline boxes on several lines, boxes on several pages)
+       * specifies which boxes box-decoration-break operates on to determine the mask positioning area(s).
+       */
+      "mask-origin"?: CSSWideKeyword | any;
+
+      /**
+       * This property must not be used. It is no longer included in any standard or standard track specification,
+       * nor is it implemented in any browser. It is only used when the text-align-last property is set to size.
+       * It controls allowed adjustments of font-size to fit line content.
+       */
+      "max-font-size"?: CSSWideKeyword | any;
+
+      /**
+       * Sets the maximum height for an element. It prevents the height of the element to exceed the specified value.
+       * If min-height is specified and is greater than max-height, max-height is overridden.
+       */
+      "max-height"?: CSSWideKeyword | any;
+
+      /**
+       * Sets the maximum width for an element. It limits the width property to be larger than the value specified in max-width.
+       */
+      "max-width"?: CSSWideKeyword | any;
+
+      /**
+       * Sets the minimum height for an element. It prevents the height of the element to be smaller than the specified value.
+       * The value of min-height overrides both max-height and height.
+       */
+      "min-height"?: CSSWideKeyword | any;
+
+      /**
+       * Sets the minimum width of an element. It limits the width property to be not smaller than the value specified in min-width.
+       */
+      "min-width"?: CSSWideKeyword | any;
+
+      /**
+       * Specifies the transparency of an element.
+       * See CSS 3 opacity property https://drafts.csswg.org/css-color-3/#opacity
+       */
+      opacity?: CSSWideKeyword | number;
+
+      /**
+       * Specifies the order used to lay out flex items in their flex container.
+       * Elements are laid out in the ascending order of the order value.
+       * See CSS order property https://drafts.csswg.org/css-flexbox-1/#order-property
+       */
+      order?: CSSWideKeyword | number;
+
+      /**
+       * In paged media, this property defines the minimum number of lines in
+       * a block container that must be left at the bottom of the page.
+       * See CSS 3 orphans, widows properties https://drafts.csswg.org/css-break-3/#widows-orphans
+       */
+      orphans?: CSSWideKeyword | number;
+
+      /**
+       * The CSS outline property is a shorthand property for setting one or more of the individual outline properties outline-style,
+       * outline-width and outline-color in a single rule. In most cases the use of this shortcut is preferable and more convenient.
+       * Outlines differ from borders in the following ways:
+       *      •       Outlines do not take up space, they are drawn above the content.
+       *      •       Outlines may be non-rectangular. They are rectangular in Gecko/Firefox.
+       *              Internet Explorer attempts to place the smallest contiguous outline around all elements or shapes that are indicated to have an outline.
+       *              Opera draws a non-rectangular shape around a construct.
+       */
+      outline?: CSSWideKeyword | any;
+
+      /**
+       * The outline-color property sets the color of the outline of an element. An outline is a line that is drawn around elements, outside the border edge, to make the element stand out.
+       */
+      "outline-color"?: CSSWideKeyword | any;
+
+      /**
+       * The outline-offset property offsets the outline and draw it beyond the border edge.
+       */
+      "outline-offset"?: CSSWideKeyword | any;
+
+      /**
+       * The overflow property controls how extra content exceeding the bounding box of an element is rendered.
+       * It can be used in conjunction with an element that has a fixed width and height, to eliminate text-induced page distortion.
+       */
+      overflow?: CSSWideKeyword | "auto" | "hidden" | "scroll" | "visible";
+
+      /**
+       * Specifies the preferred scrolling methods for elements that overflow.
+       */
+      "overflow-style"?: CSSWideKeyword | any;
+
+      /**
+       * Controls how extra content exceeding the x-axis of the bounding box of an element is rendered.
+       */
+      overflowX?: CSSWideKeyword | "auto" | "hidden" | "scroll" | "visible";
+
+      /**
+       * Controls how extra content exceeding the y-axis of the bounding box of an element is rendered.
+       */
+      overflowY?: CSSWideKeyword | "auto" | "hidden" | "scroll" | "visible";
+
+      /**
+       * The padding optional CSS property sets the required padding space on one to four sides of an element.
+       * The padding area is the space between an element and its border. Negative values are not allowed but decimal values are permitted.
+       * The element size is treated as fixed, and the content of the element shifts toward the center as padding is increased.
+       * The padding property is a shorthand to avoid setting each side separately (padding-top, padding-right, padding-bottom, padding-left).
+       */
+      padding?: CSSWideKeyword | any;
+
+      /**
+       * The padding-bottom CSS property of an element sets the padding space required on the bottom of an element.
+       * The padding area is the space between the content of the element and its border.
+       * Contrary to margin-bottom values, negative values of padding-bottom are invalid.
+       */
+      "padding-bottom"?: CSSWideKeyword | any;
+
+      /**
+       * The padding-left CSS property of an element sets the padding space required on the left side of an element.
+       * The padding area is the space between the content of the element and its border.
+       * Contrary to margin-left values, negative values of padding-left are invalid.
+       */
+      "padding-left"?: CSSWideKeyword | any;
+
+      /**
+       * The padding-right CSS property of an element sets the padding space required on the right side of an element.
+       * The padding area is the space between the content of the element and its border.
+       * Contrary to margin-right values, negative values of padding-right are invalid.
+       */
+      "padding-right"?: CSSWideKeyword | any;
+
+      /**
+       * The padding-top CSS property of an element sets the padding space required on the top of an element.
+       * The padding area is the space between the content of the element and its border.
+       * Contrary to margin-top values, negative values of padding-top are invalid.
+       */
+      "padding-top"?: CSSWideKeyword | any;
+
+      /**
+       * The page-break-after property is supported in all major browsers. With CSS3, page-break-* properties are only aliases of the break-* properties.
+       * The CSS3 Fragmentation spec defines breaks for all CSS box fragmentation.
+       */
+      "page-break-after"?: CSSWideKeyword | any;
+
+      /**
+       * The page-break-before property sets the page-breaking behavior before an element.
+       * With CSS3, page-break-* properties are only aliases of the break-* properties.
+       * The CSS3 Fragmentation spec defines breaks for all CSS box fragmentation.
+       */
+      "page-break-before"?: CSSWideKeyword | any;
+
+      /**
+       * Sets the page-breaking behavior inside an element. With CSS3, page-break-* properties are only aliases of the break-* properties.
+       * The CSS3 Fragmentation spec defines breaks for all CSS box fragmentation.
+       */
+      "page-break-inside"?: CSSWideKeyword | any;
+
+      /**
+       * The pause property determines how long a speech media agent should pause before and after presenting an element.
+       * It is a shorthand for the pause-before and pause-after properties.
+       */
+      pause?: CSSWideKeyword | any;
+
+      /**
+       * The pause-after property determines how long a speech media agent should pause after presenting an element.
+       * It may be replaced by the shorthand property pause, which sets pause time before and after.
+       */
+      "pause-after"?: CSSWideKeyword | any;
+
+      /**
+       * The pause-before property determines how long a speech media agent should pause before presenting an element.
+       * It may be replaced by the shorthand property pause, which sets pause time before and after.
+       */
+      "pause-before"?: CSSWideKeyword | any;
+
+      /**
+       * The perspective property defines how far an element is placed from the view on the z-axis, from the screen to the viewer.
+       * Perspective defines how an object is viewed. In graphic arts, perspective is the representation on a flat surface of what the viewer's eye would see in a 3D space.
+       * (See Wikipedia for more information about graphical perspective and for related illustrations.)
+       * The illusion of perspective on a flat surface, such as a computer screen,
+       * is created by projecting points on the flat surface as they would appear if the flat surface were a window
+       * through which the viewer was looking at the object. In discussion of virtual environments, this flat surface is called a projection plane.
+       */
+      perspective?: CSSWideKeyword | any;
+
+      /**
+       * The perspective-origin property establishes the origin for the perspective property.
+       * It effectively sets the X and Y position at which the viewer appears to be looking at the children of the element.
+       * When used with perspective, perspective-origin changes the appearance of an object,
+       * as if a viewer were looking at it from a different origin.
+       * An object appears differently if a viewer is looking directly at it versus looking at it from below, above, or from the side.
+       * Thus, the perspective-origin is like a vanishing point.
+       * The default value of perspective-origin is 50% 50%.
+       * This displays an object as if the viewer's eye were positioned directly at the center of the screen, both top-to-bottom and left-to-right.
+       * A value of 0% 0% changes the object as if the viewer was looking toward the top left angle.
+       * A value of 100% 100% changes the appearance as if viewed toward the bottom right angle.
+       */
+      "perspective-origin"?: CSSWideKeyword | any;
+
+      /**
+       * The pointer-events property allows you to control whether an element can be the target for the pointing device (e.g, mouse, pen) events.
+       */
+      "pointer-events"?: CSSWideKeyword | any;
+
+      /**
+       * The position property controls the type of positioning used by an element within its parent elements.
+       * The effect of the position property depends on a lot of factors, for example the position property of parent elements.
+       */
+      position?: CSSWideKeyword | "static" | "relative" | "absolute" | "fixed" | "sticky";
+
+      /**
+       * Obsolete: unsupported.
+       * This property determines whether or not a full-width punctuation mark character should be trimmed if it appears at the beginning of a line,
+       * so that its "ink" lines up with the first glyph in the line above and below.
+       */
+      "punctuation-trim"?: CSSWideKeyword | any;
+
+      /**
+       * Sets the type of quotation marks for embedded quotations.
+       */
+      quotes?: CSSWideKeyword | any;
+
+      /**
+       * Controls whether the last region in a chain displays additional 'overset' content according its default overflow property,
+       * or if it displays a fragment of content as if it were flowing into a subsequent region.
+       */
+      "region-fragment"?: CSSWideKeyword | any;
+
+      /**
+       * The rest-after property determines how long a speech media agent should pause after presenting an element's main content,
+       * before presenting that element's exit cue sound. It may be replaced by the shorthand property rest, which sets rest time before and after.
+       */
+      "rest-after"?: CSSWideKeyword | any;
+
+      /**
+       * The rest-before property determines how long a speech media agent should pause after presenting an intro cue sound for an element,
+       * before presenting that element's main content. It may be replaced by the shorthand property rest, which sets rest time before and after.
+       */
+      "rest-before"?: CSSWideKeyword | any;
+
+      /**
+       * Specifies the position an element in relation to the right side of the containing element.
+       */
+      right?: CSSWideKeyword | any;
+
+      "ruby-align"?: CSSWideKeyword | any;
+
+      "ruby-position"?: CSSWideKeyword | any;
+
+      /**
+       * Defines the alpha channel threshold used to extract a shape from an image. Can be thought of as a "minimum opacity" threshold;
+       * that is, a value of 0.5 means that the shape will enclose all the pixels that are more than 50% opaque.
+       */
+      "shape-image-threshold"?: CSSWideKeyword | any;
+
+      /**
+       * A future level of CSS Shapes will define a shape-inside property, which will define a shape to wrap content within the element.
+       * See Editor's Draft <http://dev.w3.org/csswg/css-shapes/> and CSSWG wiki page on next-level plans <http://wiki.csswg.org/spec/css-shapes>
+       */
+      "shape-inside"?: CSSWideKeyword | any;
+
+      /**
+       * Adds a margin to a shape-outside. In effect, defines a new shape that is the smallest contour around all the points
+       * that are the shape-margin distance outward perpendicular to each point on the underlying shape.
+       * For points where a perpendicular direction is not defined (e.g., a triangle corner),
+       * takes all points on a circle centered at the point and with a radius of the shape-margin distance.
+       * This property accepts only non-negative values.
+       */
+      "shape-margin"?: CSSWideKeyword | any;
+
+      /**
+       * Declares a shape around which text should be wrapped, with possible modifications from the shape-margin property.
+       * The shape defined by shape-outside and shape-margin changes the geometry of a float element's float area.
+       */
+      "shape-outside"?: CSSWideKeyword | any;
+
+      /**
+       * The speak property determines whether or not a speech synthesizer will read aloud the contents of an element.
+       */
+      speak?: CSSWideKeyword | any;
+
+      /**
+       * The speak-as property determines how the speech synthesizer interprets the content: words as whole words or as a sequence of letters,
+       * numbers as a numerical value or a sequence of digits, punctuation as pauses in speech or named punctuation characters.
+       */
+      "speak-as"?: CSSWideKeyword | any;
+
+      /**
+       * SVG: Specifies the opacity of the outline on the current object.
+       * See SVG 1.1 https://www.w3.org/TR/SVG/painting.html#StrokeOpacityProperty
+       */
+      "stroke-opacity"?: CSSWideKeyword | number;
+
+      /**
+       * SVG: Specifies the width of the outline on the current object.
+       * See SVG 1.1 https://www.w3.org/TR/SVG/painting.html#StrokeWidthProperty
+       */
+      "stroke-width"?: CSSWideKeyword | CSSPercentage | CSSLength;
+
+      /**
+       * The tab-size CSS property is used to customise the width of a tab (U+0009) character.
+       */
+      "tab-size"?: CSSWideKeyword | any;
+
+      /**
+       * The 'table-layout' property controls the algorithm used to lay out the table cells, rows, and columns.
+       */
+      "table-layout"?: CSSWideKeyword | any;
+
+      /**
+       * The text-align CSS property describes how inline content like text is aligned in its parent block element.
+       * text-align does not control the alignment of block elements itself, only their inline content.
+       */
+      "text-align"?: CSSWideKeyword | any;
+
+      /**
+       * The text-align-last CSS property describes how the last line of a block element or a line before line break is aligned in its parent block element.
+       */
+      "text-align-last"?: CSSWideKeyword | any;
+
+      /**
+       * The text-decoration CSS property is used to set the text formatting to underline, overline, line-through or blink.
+       * underline and overline decorations are positioned under the text, line-through over it.
+       */
+      "text-decoration"?: CSSWideKeyword | any;
+
+      /**
+       * Sets the color of any text decoration, such as underlines, overlines, and strike throughs.
+       */
+      "text-decoration-color"?: CSSWideKeyword | any;
+
+      /**
+       * Sets what kind of line decorations are added to an element, such as underlines, overlines, etc.
+       */
+      "text-decoration-line"?: CSSWideKeyword | any;
+
+      "text-decoration-line-through"?: CSSWideKeyword | any;
+
+      "text-decoration-none"?: CSSWideKeyword | any;
+
+      "text-decoration-overline"?: CSSWideKeyword | any;
+
+      /**
+       * Specifies what parts of an element’s content are skipped over when applying any text decoration.
+       */
+      "text-decoration-skip"?: CSSWideKeyword | any;
+
+      /**
+       * This property specifies the style of the text decoration line drawn on the specified element.
+       * The intended meaning for the values are the same as those of the border-style-properties.
+       */
+      "text-decoration-style"?: CSSWideKeyword | any;
+
+      "text-decoration-underline"?: CSSWideKeyword | any;
+
+      /**
+       * The text-emphasis property will apply special emphasis marks to the elements text.
+       * Slightly similar to the text-decoration property only that this property can have affect on the line-height.
+       * It also is noted that this is shorthand for text-emphasis-style and for text-emphasis-color.
+       */
+      "text-emphasis"?: CSSWideKeyword | any;
+
+      /**
+       * The text-emphasis-color property specifies the foreground color of the emphasis marks.
+       */
+      "text-emphasis-color"?: CSSWideKeyword | any;
+
+      /**
+       * The text-emphasis-style property applies special emphasis marks to an element's text.
+       */
+      "text-emphasis-style"?: CSSWideKeyword | any;
+
+      /**
+       * This property helps determine an inline box's block-progression dimension,
+       * derived from the text-height and font-size properties for non-replaced elements,
+       * the height or the width for replaced elements, and the stacked block-progression dimension for inline-block elements.
+       * The block-progression dimension determines the position of the padding, border and margin for the element.
+       */
+      "text-height"?: CSSWideKeyword | any;
+
+      /**
+       * Specifies the amount of space horizontally that should be left on the first line of the text of an element.
+       * This horizontal spacing is at the beginning of the first line and is in respect to the left edge of the containing block box.
+       */
+      "text-indent"?: CSSWideKeyword | any;
+
+      "text-justify-trim"?: CSSWideKeyword | any;
+
+      "text-kashida-space"?: CSSWideKeyword | any;
+
+      /**
+       * The text-line-through property is a shorthand property for text-line-through-style, text-line-through-color and text-line-through-mode.
+       * (Considered obsolete; use text-decoration instead.)
+       */
+      "text-line-through"?: CSSWideKeyword | any;
+
+      /**
+       * Specifies the line colors for the line-through text decoration.
+       * (Considered obsolete; use text-decoration-color instead.)
+       */
+      "text-line-through-color"?: CSSWideKeyword | any;
+
+      /**
+       * Sets the mode for the line-through text decoration, determining whether the text decoration affects the space characters or not.
+       * (Considered obsolete; use text-decoration-skip instead.)
+       */
+      "text-line-through-mode"?: CSSWideKeyword | any;
+
+      /**
+       * Specifies the line style for line-through text decoration.
+       * (Considered obsolete; use text-decoration-style instead.)
+       */
+      "text-line-through-style"?: CSSWideKeyword | any;
+
+      /**
+       * Specifies the line width for the line-through text decoration.
+       */
+      "text-line-through-width"?: CSSWideKeyword | any;
+
+      /**
+       * The text-overflow shorthand CSS property determines how overflowed content that is not displayed is signaled to the users.
+       * It can be clipped, display an ellipsis ('…', U+2026 HORIZONTAL ELLIPSIS) or a Web author-defined string.
+       * It covers the two long-hand properties text-overflow-mode and text-overflow-ellipsis
+       */
+      "text-overflow"?: CSSWideKeyword | any;
+
+      /**
+       * The text-overline property is the shorthand for the text-overline-style, text-overline-width, text-overline-color, and text-overline-mode properties.
+       */
+      "text-overline"?: CSSWideKeyword | any;
+
+      /**
+       * Specifies the line color for the overline text decoration.
+       */
+      "text-overline-color"?: CSSWideKeyword | any;
+
+      /**
+       * Sets the mode for the overline text decoration, determining whether the text decoration affects the space characters or not.
+       */
+      "text-overline-mode"?: CSSWideKeyword | any;
+
+      /**
+       * Specifies the line style for overline text decoration.
+       */
+      "text-overline-style"?: CSSWideKeyword | any;
+
+      /**
+       * Specifies the line width for the overline text decoration.
+       */
+      "text-overline-width"?: CSSWideKeyword | any;
+
+      /**
+       * The text-rendering CSS property provides information to the browser about how to optimize when rendering text.
+       * Options are: legibility, speed or geometric precision.
+       */
+      "text-rendering"?: CSSWideKeyword | any;
+
+      /**
+       * Obsolete: unsupported.
+       */
+      "text-script"?: CSSWideKeyword | any;
+
+      /**
+       * The CSS text-shadow property applies one or more drop shadows to the text and <text-decorations> of an element.
+       * Each shadow is specified as an offset from the text, along with optional color and blur radius values.
+       */
+      "text-shadow"?: CSSWideKeyword | any;
+
+      /**
+       * This property transforms text for styling purposes. (It has no effect on the underlying content.)
+       */
+      "text-transform"?: CSSWideKeyword | any;
+
+      /**
+       * Unsupported.
+       * This property will add a underline position value to the element that has an underline defined.
+       */
+      "text-underline-position"?: CSSWideKeyword | any;
+
+      /**
+       * After review this should be replaced by text-decoration should it not?
+       * This property will set the underline style for text with a line value for underline, overline, and line-through.
+       */
+      "text-underline-style"?: CSSWideKeyword | any;
+
+      /**
+       * This property specifies how far an absolutely positioned box's top margin edge is offset below the top edge of the box's containing block.
+       * For relatively positioned boxes, the offset is with respect to the top edges of the box itself (i.e., the box is given a position in the normal flow,
+       * then offset from that position according to these properties).
+       */
+      top?: CSSWideKeyword | any;
+
+      /**
+       * Determines whether touch input may trigger default behavior supplied by the user agent, such as panning or zooming.
+       */
+      "touch-action"?: CSSWideKeyword | any;
+
+      /**
+       * CSS transforms allow elements styled with CSS to be transformed in two-dimensional or three-dimensional space.
+       * Using this property, elements can be translated, rotated, scaled, and skewed. The value list may consist of 2D and/or 3D transform values.
+       */
+      transform?: CSSWideKeyword | any;
+
+      /**
+       * This property defines the origin of the transformation axes relative to the element to which the transformation is applied.
+       */
+      "transform-origin"?: CSSWideKeyword | any;
+
+      /**
+       * This property allows you to define the relative position of the origin of the transformation grid along the z-axis.
+       */
+      "transform-origin-z"?: CSSWideKeyword | any;
+
+      /**
+       * This property specifies how nested elements are rendered in 3D space relative to their parent.
+       */
+      "transform-style"?: CSSWideKeyword | any;
+
+      /**
+       * The transition CSS property is a shorthand property for transition-property, transition-duration, transition-timing-function,
+       * and transition-delay. It allows to define the transition between two states of an element.
+       */
+      transition?: CSSWideKeyword | any;
+
+      /**
+       * Defines when the transition will start. A value of ‘0s’ means the transition will execute as soon as the property is changed.
+       * Otherwise, the value specifies an offset from the moment the property is changed, and the transition will delay execution by that offset.
+       */
+      "transition-delay"?: CSSWideKeyword | any;
+
+      /**
+       * The 'transition-duration' property specifies the length of time a transition animation takes to complete.
+       */
+      "transition-duration"?: CSSWideKeyword | any;
+
+      /**
+       * The 'transition-property' property specifies the name of the CSS property to which the transition is applied.
+       */
+      "transition-property"?: CSSWideKeyword | any;
+
+      /**
+       * Sets the pace of action within a transition
+       */
+      "transition-timing-function"?: CSSWideKeyword | any;
+
+      /**
+       * The unicode-bidi CSS property specifies the level of embedding with respect to the bidirectional algorithm.
+       */
+      "unicode-bidi"?: CSSWideKeyword | any;
+
+      /**
+       * unicode-range allows you to set a specific range of characters to be downloaded from a font (embedded using @font-face) and made available for use on the current page.
+       */
+      "unicode-range"?: CSSWideKeyword | any;
+
+      /**
+       * This is for all the high level UX stuff.
+       */
+      "user-focus"?: CSSWideKeyword | any;
+
+      /**
+       * For inputing user content
+       */
+      "user-input"?: CSSWideKeyword | any;
+
+      /**
+       * The vertical-align property controls how inline elements or text are vertically aligned compared to the baseline.
+       * If this property is used on table-cells it controls the vertical alignment of content of the table cell.
+       */
+      "vertical-align"?: CSSWideKeyword | any;
+
+      /**
+       * The visibility property specifies whether the boxes generated by an element are rendered.
+       */
+      visibility?: CSSWideKeyword | any;
+
+      /**
+       * The voice-balance property sets the apparent position (in stereo sound) of the synthesized voice for spoken media.
+       */
+      "voice-balance"?: CSSWideKeyword | any;
+
+      /**
+       * The voice-duration property allows the author to explicitly set the amount of time it should take a speech synthesizer to read an element's content,
+       * for example to allow the speech to be synchronized with other media.
+       * With a value of auto (the default) the length of time it takes to read the content is determined by the content itself and the voice-rate property.
+       */
+      "voice-duration"?: CSSWideKeyword | any;
+
+      /**
+       * The voice-family property sets the speaker's voice used by a speech media agent to read an element.
+       * The speaker may be specified as a named character (to match a voice option in the speech reading software)
+       * or as a generic description of the age and gender of the voice.
+       * Similar to the font-family property for visual media,
+       * a comma-separated list of fallback options may be given in case the speech reader does not recognize the character name
+       * or cannot synthesize the requested combination of generic properties.
+       */
+      "voice-family"?: CSSWideKeyword | any;
+
+      /**
+       * The voice-pitch property sets pitch or tone (high or low) for the synthesized speech when reading an element;
+       * the pitch may be specified absolutely or relative to the normal pitch for the voice-family used to read the text.
+       */
+      "voice-pitch"?: CSSWideKeyword | any;
+
+      /**
+       * The voice-range property determines how much variation in pitch or tone will be created by the speech synthesize when reading an element.
+       * Emphasized text, grammatical structures and punctuation may all be rendered as changes in pitch,
+       * this property determines how strong or obvious those changes are;
+       * large ranges are associated with enthusiastic or emotional speech,
+       * while small ranges are associated with flat or mechanical speech.
+       */
+      "voice-range"?: CSSWideKeyword | any;
+
+      /**
+       * The voice-rate property sets the speed at which the voice synthesized by a speech media agent will read content.
+       */
+      "voice-rate"?: CSSWideKeyword | any;
+
+      /**
+       * The voice-stress property sets the level of vocal emphasis to be used for synthesized speech reading the element.
+       */
+      "voice-stress"?: CSSWideKeyword | any;
+
+      /**
+       * The voice-volume property sets the volume for spoken content in speech media. It replaces the deprecated volume property.
+       */
+      "voice-volume"?: CSSWideKeyword | any;
+
+      /**
+       * The white-space property controls whether and how white space inside the element is collapsed, and whether lines may wrap at unforced "soft wrap" opportunities.
+       */
+      "white-space"?: CSSWideKeyword | any;
+
+      /**
+       * Obsolete: unsupported.
+       */
+      "white-space-treatment"?: CSSWideKeyword | any;
+
+      /**
+       * In paged media, this property defines the mimimum number of lines
+       * that must be left at the top of the second page.
+       * See CSS 3 orphans, widows properties https://drafts.csswg.org/css-break-3/#widows-orphans
+       */
+      widows?: CSSWideKeyword | number;
+
+      /**
+       * Specifies the width of the content area of an element. The content area of the element width does not include the padding, border, and margin of the element.
+       */
+      width?: CSSWideKeyword | any;
+
+      /**
+       * The word-break property is often used when there is long generated content that is strung together without and spaces or hyphens to beak apart.
+       * A common case of this is when there is a long URL that does not have any hyphens. This case could potentially cause the breaking of the layout as it could extend past the parent element.
+       */
+      "word-break"?: CSSWideKeyword | any;
+
+      /**
+       * The word-spacing CSS property specifies the spacing behavior between "words".
+       */
+      "word-spacing"?: CSSWideKeyword | any;
+
+      /**
+       * An alias of css/properties/overflow-wrap, word-wrap defines whether to break words when the content exceeds the boundaries of its container.
+       */
+      "word-wrap"?: CSSWideKeyword | any;
+
+      /**
+       * Specifies how exclusions affect inline content within block-level elements. Elements lay out their inline content in their content area but wrap around exclusion areas.
+       */
+      "wrap-flow"?: CSSWideKeyword | any;
+
+      /**
+       * Set the value that is used to offset the inner wrap shape from other shapes. Inline content that intersects a shape with this property will be pushed by this shape's margin.
+       */
+      "wrap-margin"?: CSSWideKeyword | any;
+
+      /**
+       * Obsolete and unsupported. Do not use.
+       * This CSS property controls the text when it reaches the end of the block in which it is enclosed.
+       */
+      "wrap-option"?: CSSWideKeyword | any;
+
+      /**
+       * writing-mode specifies if lines of text are laid out horizontally or vertically, and the direction which lines of text and blocks progress.
+       */
+      "writing-mode"?: CSSWideKeyword | any;
+
+      /**
+       * The z-index property specifies the z-order of an element and its descendants.
+       * When elements overlap, z-order determines which one covers the other.
+       * See CSS 2 z-index property https://www.w3.org/TR/CSS2/visuren.html#z-index
+       */
+      "z-index"?: CSSWideKeyword | "auto" | number;
+
+      /**
+       * Sets the initial zoom factor of a document defined by @viewport.
+       * See CSS zoom descriptor https://drafts.csswg.org/css-device-adapt/#zoom-desc
+       */
+      zoom?: CSSWideKeyword | "auto" | number | CSSPercentage;
+
+      [propertyName: string]: any;
+    }
+
+    type HTMLAutocapitalize = "off" | "none" | "on" | "sentences" | "words" | "characters";
+
+    type HTMLDir = "ltr" | "rtl" | "auto";
+
+    type HTMLFormEncType =
+      | "application/x-www-form-urlencoded"
+      | "multipart/form-data"
+      | "text/plain";
+
+    type HTMLFormMethod = "post" | "get" | "dialog";
+
+    type HTMLCrossorigin = "anonymous" | "use-credentials" | "";
+
+    type HTMLReferrerPolicy =
+      | "no-referrer"
+      | "no-referrer-when-downgrade"
+      | "origin"
+      | "origin-when-cross-origin"
+      | "same-origin"
+      | "strict-origin"
+      | "strict-origin-when-cross-origin"
+      | "unsafe-url";
+
+    type HTMLIframeSandbox =
+      | "allow-downloads-without-user-activation"
+      | "allow-forms"
+      | "allow-modals"
+      | "allow-orientation-lock"
+      | "allow-pointer-lock"
+      | "allow-popups"
+      | "allow-popups-to-escape-sandbox"
+      | "allow-presentation"
+      | "allow-same-origin"
+      | "allow-scripts"
+      | "allow-storage-access-by-user-activation"
+      | "allow-top-navigation"
+      | "allow-top-navigation-by-user-activation";
+
+    type HTMLLinkAs =
+      | "audio"
+      | "document"
+      | "embed"
+      | "fetch"
+      | "font"
+      | "image"
+      | "object"
+      | "script"
+      | "style"
+      | "track"
+      | "video"
+      | "worker";
+
+    interface HTMLAttributes<T> extends DOMAttributes<T> {
+      // Standard HTML Attributes
+      accessKey?: string;
+      className?: string;
+      class?: string;
+      contentEditable?: boolean | "inherit";
+      contextMenu?: string;
+      dir?: HTMLDir;
+      draggable?: boolean;
+      hidden?: boolean;
+      id?: string;
+      lang?: string;
+      spellcheck?: boolean;
+      style?: CSSProperties | string;
+      tabIndex?: number | string;
+      tabindex?: number | string;
+      title?: string;
+      translate?: "yes" | "no";
+
+      // RDFa Attributes
+      about?: string;
+      datatype?: string;
+      inlist?: any;
+      prefix?: string;
+      property?: string;
+      resource?: string;
+      typeof?: string;
+      vocab?: string;
+
+      // Non-standard Attributes
+      autoCapitalize?: HTMLAutocapitalize;
+      color?: string;
+      itemProp?: string;
+      itemScope?: boolean;
+      itemType?: string;
+      itemId?: string;
+      itemRef?: string;
+    }
+
+    // HTML Elements
+
+    interface AnchorHTMLAttributes<T> extends HTMLAttributes<T> {
+      download?: any;
+      href?: string;
+      hreflang?: string;
+      media?: string;
+      ping?: string;
+      referrerPolicy?: HTMLReferrerPolicy;
+      rel?: string;
+      target?: string;
+      type?: string;
+    }
+
+    interface AudioHTMLAttributes<T> extends MediaHTMLAttributes<T> {}
+
+    interface AreaHTMLAttributes<T> extends HTMLAttributes<T> {
+      alt?: string;
+      coords?: string;
+      download?: any;
+      href?: string;
+      hreflang?: string;
+      ping?: string;
+      referrerPolicy?: HTMLReferrerPolicy;
+      rel?: string;
+      shape?: "rect" | "circle" | "poly" | "default";
+      target?: string;
+    }
+
+    interface BaseHTMLAttributes<T> extends HTMLAttributes<T> {
+      href?: string;
+      target?: string;
+    }
+
+    interface BlockquoteHTMLAttributes<T> extends HTMLAttributes<T> {
+      cite?: string;
+    }
+
+    interface ButtonHTMLAttributes<T> extends HTMLAttributes<T> {
+      autofocus?: boolean;
+      disabled?: boolean;
+      form?: string;
+      formAction?: string;
+      formEnctype?: HTMLFormEncType;
+      formMethod?: HTMLFormMethod;
+      formNoValidate?: boolean;
+      formTarget?: string;
+      name?: string;
+      type?: "submit" | "reset" | "button";
+      value?: string;
+    }
+
+    interface CanvasHTMLAttributes<T> extends HTMLAttributes<T> {
+      width?: number | string;
+      height?: number | string;
+    }
+
+    interface ColHTMLAttributes<T> extends HTMLAttributes<T> {
+      span?: number | string;
+      width?: number | string;
+    }
+
+    interface ColgroupHTMLAttributes<T> extends HTMLAttributes<T> {
+      span?: number | string;
+    }
+
+    interface DataHTMLAttributes<T> extends HTMLAttributes<T> {
+      value?: string | string[] | number;
+    }
+
+    interface DetailsHtmlAttributes<T> extends HTMLAttributes<T> {
+      open?: boolean;
+    }
+
+    interface DialogHtmlAttributes<T> extends HTMLAttributes<T> {
+      open?: boolean;
+    }
+
+    interface EmbedHTMLAttributes<T> extends HTMLAttributes<T> {
+      height?: number | string;
+      src?: string;
+      type?: string;
+      width?: number | string;
+    }
+
+    interface FieldsetHTMLAttributes<T> extends HTMLAttributes<T> {
+      disabled?: boolean;
+      form?: string;
+      name?: string;
+    }
+
+    interface FormHTMLAttributes<T> extends HTMLAttributes<T> {
+      acceptCharset?: string;
+      action?: string;
+      autocomplete?: string;
+      encoding?: HTMLFormEncType;
+      enctype?: HTMLFormEncType;
+      method?: HTMLFormMethod;
+      name?: string;
+      noValidate?: boolean;
+      target?: string;
+    }
+
+    interface IframeHTMLAttributes<T> extends HTMLAttributes<T> {
+      allow?: string;
+      allowfullscreen?: boolean;
+      height?: number | string;
+      name?: string;
+      referrerPolicy?: HTMLReferrerPolicy;
+      sandbox?: HTMLIframeSandbox;
+      src?: string;
+      srcdoc?: string;
+      width?: number | string;
+    }
+
+    interface ImgHTMLAttributes<T> extends HTMLAttributes<T> {
+      alt?: string;
+      crossOrigin?: HTMLCrossorigin;
+      decoding?: "sync" | "async" | "auto";
+      height?: number | string;
+      referrerPolicy?: HTMLReferrerPolicy;
+      sizes?: string;
+      src?: string;
+      srcset?: string;
+      width?: number | string;
+    }
+
+    interface InputHTMLAttributes<T> extends HTMLAttributes<T> {
+      accept?: string;
+      alt?: string;
+      autocomplete?: string;
+      autofocus?: boolean;
+      capture?: boolean | string;
+      checked?: boolean;
+      crossOrigin?: HTMLCrossorigin;
+      disabled?: boolean;
+      form?: string;
+      formAction?: string;
+      formEnctype?: HTMLFormEncType;
+      formMethod?: HTMLFormMethod;
+      formNoValidate?: boolean;
+      formTarget?: string;
+      height?: number | string;
+      list?: string;
+      max?: number | string;
+      maxLength?: number | string;
+      min?: number | string;
+      minLength?: number | string;
+      multiple?: boolean;
+      name?: string;
+      pattern?: string;
+      placeholder?: string;
+      readOnly?: boolean;
+      required?: boolean;
+      size?: number | string;
+      src?: string;
+      step?: number | string;
+      type?: string;
+      value?: string | string[] | number;
+      width?: number | string;
+    }
+
+    interface InsHTMLAttributes<T> extends HTMLAttributes<T> {
+      cite?: string;
+      dateTime?: string;
+    }
+
+    interface KeygenHTMLAttributes<T> extends HTMLAttributes<T> {
+      autofocus?: boolean;
+      challenge?: string;
+      disabled?: boolean;
+      form?: string;
+      keytype?: string;
+      keyparams?: string;
+      name?: string;
+    }
+
+    interface LabelHTMLAttributes<T> extends HTMLAttributes<T> {
+      htmlFor?: string;
+      for?: string;
+      form?: string;
+    }
+
+    interface LiHTMLAttributes<T> extends HTMLAttributes<T> {
+      value?: number | string;
+    }
+
+    interface LinkHTMLAttributes<T> extends HTMLAttributes<T> {
+      as?: HTMLLinkAs;
+      crossOrigin?: HTMLCrossorigin;
+      disabled?: boolean;
+      href?: string;
+      hreflang?: string;
+      integrity?: string;
+      media?: string;
+      referrerPolicy?: HTMLReferrerPolicy;
+      rel?: string;
+      sizes?: string;
+      type?: string;
+    }
+
+    interface MapHTMLAttributes<T> extends HTMLAttributes<T> {
+      name?: string;
+    }
+
+    interface MediaHTMLAttributes<T> extends HTMLAttributes<T> {
+      autoplay?: boolean;
+      controls?: boolean;
+      crossOrigin?: HTMLCrossorigin;
+      loop?: boolean;
+      mediaGroup?: string;
+      muted?: boolean;
+      preload?: "none" | "metadata" | "auto" | "";
+      src?: string;
+    }
+
+    interface MenuHTMLAttributes<T> extends HTMLAttributes<T> {
+      label?: string;
+      type?: "context" | "toolbar";
+    }
+
+    interface MetaHTMLAttributes<T> extends HTMLAttributes<T> {
+      charset?: string;
+      content?: string;
+      httpEquiv?: string;
+      name?: string;
+    }
+
+    interface MeterHTMLAttributes<T> extends HTMLAttributes<T> {
+      form?: string;
+      high?: number | string;
+      low?: number | string;
+      max?: number | string;
+      min?: number | string;
+      optimum?: number | string;
+      value?: string | string[] | number;
+    }
+
+    interface QuoteHTMLAttributes<T> extends HTMLAttributes<T> {
+      cite?: string;
+    }
+
+    interface ObjectHTMLAttributes<T> extends HTMLAttributes<T> {
+      data?: string;
+      form?: string;
+      height?: number | string;
+      name?: string;
+      type?: string;
+      useMap?: string;
+      width?: number | string;
+    }
+
+    interface OlHTMLAttributes<T> extends HTMLAttributes<T> {
+      reversed?: boolean;
+      start?: number | string;
+      type?: "1" | "a" | "A" | "i" | "I";
+    }
+
+    interface OptgroupHTMLAttributes<T> extends HTMLAttributes<T> {
+      disabled?: boolean;
+      label?: string;
+    }
+
+    interface OptionHTMLAttributes<T> extends HTMLAttributes<T> {
+      disabled?: boolean;
+      label?: string;
+      selected?: boolean;
+      value?: string | string[] | number;
+    }
+
+    interface OutputHTMLAttributes<T> extends HTMLAttributes<T> {
+      form?: string;
+      htmlFor?: string;
+      name?: string;
+    }
+
+    interface ParamHTMLAttributes<T> extends HTMLAttributes<T> {
+      name?: string;
+      value?: string | string[] | number;
+    }
+
+    interface ProgressHTMLAttributes<T> extends HTMLAttributes<T> {
+      max?: number | string;
+      value?: string | string[] | number;
+    }
+
+    interface ScriptHTMLAttributes<T> extends HTMLAttributes<T> {
+      async?: boolean;
+      charset?: string;
+      crossOrigin?: HTMLCrossorigin;
+      defer?: boolean;
+      integrity?: string;
+      noModule?: boolean;
+      nonce?: string;
+      referrerPolicy?: HTMLReferrerPolicy;
+      src?: string;
+      type?: string;
+    }
+
+    interface SelectHTMLAttributes<T> extends HTMLAttributes<T> {
+      autocomplete?: string;
+      autofocus?: boolean;
+      disabled?: boolean;
+      form?: string;
+      multiple?: boolean;
+      name?: string;
+      required?: boolean;
+      size?: number | string;
+      value?: string | string[] | number;
+    }
+
+    interface HTMLSlotElementAttributes<T = HTMLSlotElement> extends HTMLAttributes<T> {
+      name?: string;
+    }
+
+    interface SourceHTMLAttributes<T> extends HTMLAttributes<T> {
+      media?: string;
+      sizes?: string;
+      src?: string;
+      srcset?: string;
+      type?: string;
+    }
+
+    interface StyleHTMLAttributes<T> extends HTMLAttributes<T> {
+      media?: string;
+      nonce?: string;
+      scoped?: boolean;
+      type?: string;
+    }
+
+    interface TdHTMLAttributes<T> extends HTMLAttributes<T> {
+      colSpan?: number | string;
+      headers?: string;
+      rowSpan?: number | string;
+    }
+
+    interface TextareaHTMLAttributes<T> extends HTMLAttributes<T> {
+      autocomplete?: string;
+      autofocus?: boolean;
+      cols?: number | string;
+      dirname?: string;
+      disabled?: boolean;
+      form?: string;
+      maxLength?: number | string;
+      minLength?: number | string;
+      name?: string;
+      placeholder?: string;
+      readOnly?: boolean;
+      required?: boolean;
+      rows?: number | string;
+      value?: string | string[] | number;
+      wrap?: "hard" | "soft" | "off";
+    }
+
+    interface ThHTMLAttributes<T> extends HTMLAttributes<T> {
+      colSpan?: number | string;
+      headers?: string;
+      rowSpan?: number | string;
+    }
+
+    interface TimeHTMLAttributes<T> extends HTMLAttributes<T> {
+      dateTime?: string;
+    }
+
+    interface TrackHTMLAttributes<T> extends HTMLAttributes<T> {
+      default?: boolean;
+      kind?: "subtitles" | "captions" | "descriptions" | "chapters" | "metadata";
+      label?: string;
+      src?: string;
+      srclang?: string;
+    }
+
+    interface VideoHTMLAttributes<T> extends MediaHTMLAttributes<T> {
+      height?: number | string;
+      playsinline?: boolean;
+      poster?: string;
+      width?: number | string;
+    }
+
+    // SVG Elements
+
+    type SVGPreserveAspectRatio =
+      | "none"
+      | "xMinYMin"
+      | "xMidYMin"
+      | "xMaxYMin"
+      | "xMinYMid"
+      | "xMidYMid"
+      | "xMaxYMid"
+      | "xMinYMax"
+      | "xMidYMax"
+      | "xMaxYMax"
+      | "xMinYMin meet"
+      | "xMidYMin meet"
+      | "xMaxYMin meet"
+      | "xMinYMid meet"
+      | "xMidYMid meet"
+      | "xMaxYMid meet"
+      | "xMinYMax meet"
+      | "xMidYMax meet"
+      | "xMaxYMax meet"
+      | "xMinYMin slice"
+      | "xMidYMin slice"
+      | "xMaxYMin slice"
+      | "xMinYMid slice"
+      | "xMidYMid slice"
+      | "xMaxYMid slice"
+      | "xMinYMax slice"
+      | "xMidYMax slice"
+      | "xMaxYMax slice";
+
+    type ImagePreserveAspectRatio =
+      | SVGPreserveAspectRatio
+      | "defer none"
+      | "defer xMinYMin"
+      | "defer xMidYMin"
+      | "defer xMaxYMin"
+      | "defer xMinYMid"
+      | "defer xMidYMid"
+      | "defer xMaxYMid"
+      | "defer xMinYMax"
+      | "defer xMidYMax"
+      | "defer xMaxYMax"
+      | "defer xMinYMin meet"
+      | "defer xMidYMin meet"
+      | "defer xMaxYMin meet"
+      | "defer xMinYMid meet"
+      | "defer xMidYMid meet"
+      | "defer xMaxYMid meet"
+      | "defer xMinYMax meet"
+      | "defer xMidYMax meet"
+      | "defer xMaxYMax meet"
+      | "defer xMinYMin slice"
+      | "defer xMidYMin slice"
+      | "defer xMaxYMin slice"
+      | "defer xMinYMid slice"
+      | "defer xMidYMid slice"
+      | "defer xMaxYMid slice"
+      | "defer xMinYMax slice"
+      | "defer xMidYMax slice"
+      | "defer xMaxYMax slice";
+
+    type SVGUnits = "userSpaceOnUse" | "objectBoundingBox";
+
+    interface CoreSVGAttributes<T> extends DOMAttributes<T> {
+      id?: string;
+      lang?: string;
+      tabIndex?: number | string;
+      tabindex?: number | string;
+    }
+
+    interface StylableSVGAttributes {
+      class?: string;
+      className?: string;
+      style?: CSSProperties | string;
+    }
+
+    interface TransformableSVGAttributes {
+      transform?: string;
+    }
+
+    interface XLinkSVGAttributes {
+      xlinkActuate?: string;
+      xlinkArcrole?: string;
+      xlinkHref?: string;
+      xlinkRole?: string;
+      xlinkShow?: string;
+      xlinkTitle?: string;
+      xlinkType?: string;
+    }
+
+    interface ConditionalProcessingSVGAttributes {
+      requiredExtensions?: string;
+      requiredFeatures?: string;
+      systemLanguage?: string;
+    }
+
+    interface ExternalResourceSVGAttributes {
+      externalResourcesRequired?: "true" | "false";
+    }
+
+    interface AnimationTimingSVGAttributes {
+      begin?: string;
+      dur?: string;
+      end?: string;
+      min?: string;
+      max?: string;
+      restart?: "always" | "whenNotActive" | "never";
+      repeatCount?: number | "indefinite";
+      repeatDur?: string;
+      fill?: "freeze" | "remove";
+    }
+
+    interface AnimationValueSVGAttributes {
+      calcMode?: "discrete" | "linear" | "paced" | "spline";
+      values?: string;
+      keyTimes?: string;
+      keySplines?: string;
+      from?: number | string;
+      to?: number | string;
+      by?: number | string;
+    }
+
+    interface AnimationAdditionSVGAttributes {
+      attributeName?: string;
+      additive?: "replace" | "sum";
+      accumulate?: "none" | "sum";
+    }
+
+    interface AnimationAttributeTargetSVGAttributes {
+      attributeName?: string;
+      attributeType?: "CSS" | "XML" | "auto";
+    }
+
+    interface PresentationSVGAttributes {
+      alignmentBaseline?:
+        | "auto"
+        | "baseline"
+        | "before-edge"
+        | "text-before-edge"
+        | "middle"
+        | "central"
+        | "after-edge"
+        | "text-after-edge"
+        | "ideographic"
+        | "alphabetic"
+        | "hanging"
+        | "mathematical"
+        | "inherit";
+      baselineShift?: number | string;
+      clip?: string;
+      clipPath?: string;
+      clipRule?: "nonzero" | "evenodd" | "inherit";
+      color?: string;
+      colorInterpolation?: "auto" | "sRGB" | "linearRGB" | "inherit";
+      colorInterpolationFilters?: "auto" | "sRGB" | "linearRGB" | "inherit";
+      colorProfile?: string;
+      colorRendering?: "auto" | "optimizeSpeed" | "optimizeQuality" | "inherit";
+      cursor?: string;
+      direction?: "ltr" | "rtl" | "inherit";
+      display?: string;
+      dominantBaseline?:
+        | "auto"
+        | "text-bottom"
+        | "alphabetic"
+        | "ideographic"
+        | "middle"
+        | "central"
+        | "mathematical"
+        | "hanging"
+        | "text-top"
+        | "inherit";
+      enableBackground?: string;
+      fill?: string;
+      fillOpacity?: number | string | "inherit";
+      fillRule?: "nonzero" | "evenodd" | "inherit";
+      filter?: string;
+      floodColor?: string;
+      floodOpacity?: number | string | "inherit";
+      fontFamily?: string;
+      fontSize?: string;
+      fontSizeAdjust?: number | string;
+      fontStretch?: string;
+      fontStyle?: "normal" | "italic" | "oblique" | "inherit";
+      fontVariant?: string;
+      fontWeight?: number | string;
+      glyphOrientationHorizontal?: string;
+      glyphOrientationVertical?: string;
+      imageRendering?: "auto" | "optimizeQuality" | "optimizeSpeed" | "inherit";
+      kerning?: string;
+      letterSpacing?: number | string;
+      lightingColor?: string;
+      markerEnd?: string;
+      markerMid?: string;
+      markerStart?: string;
+      mask?: string;
+      opacity?: number | string | "inherit";
+      overflow?: "visible" | "hidden" | "scroll" | "auto" | "inherit";
+      pointerEvents?:
+        | "bounding-box"
+        | "visiblePainted"
+        | "visibleFill"
+        | "visibleStroke"
+        | "visible"
+        | "painted"
+        | "color"
+        | "fill"
+        | "stroke"
+        | "all"
+        | "none"
+        | "inherit";
+      shapeRendering?: "auto" | "optimizeSpeed" | "crispEdges" | "geometricPrecision" | "inherit";
+      stopColor?: string;
+      stopOpacity?: number | string | "inherit";
+      stroke?: string;
+      strokeDasharray?: string;
+      strokeDashoffset?: number | string;
+      strokeLinecap?: "butt" | "round" | "square" | "inherit";
+      strokeLinejoin?: "arcs" | "bevel" | "miter" | "miter-clip" | "round" | "inherit";
+      strokeMiterlimit?: number | string | "inherit";
+      strokeOpacity?: number | string | "inherit";
+      strokeWidth?: number | string;
+      textAnchor?: "start" | "middle" | "end" | "inherit";
+      textDecoration?: "none" | "underline" | "overline" | "line-through" | "blink" | "inherit";
+      textRendering?:
+        | "auto"
+        | "optimizeSpeed"
+        | "optimizeLegibility"
+        | "geometricPrecision"
+        | "inherit";
+      unicodeBidi?: string;
+      visibility?: "visible" | "hidden" | "collapse" | "inherit";
+      wordSpacing?: number | string;
+      writingMode?: "lr-tb" | "rl-tb" | "tb-rl" | "lr" | "rl" | "tb" | "inherit";
+    }
+
+    interface AnimationElementSVGAttributes<T>
+      extends CoreSVGAttributes<T>,
+        ExternalResourceSVGAttributes,
+        ConditionalProcessingSVGAttributes {}
+
+    interface ContainerElementSVGAttributes<T>
+      extends CoreSVGAttributes<T>,
+        Pick<
+          PresentationSVGAttributes,
+          | "clipPath"
+          | "mask"
+          | "cursor"
+          | "opacity"
+          | "filter"
+          | "enableBackground"
+          | "colorInterpolation"
+          | "colorRendering"
+        > {}
+
+    interface FilterPrimitiveElementSVGAttributes<T>
+      extends CoreSVGAttributes<T>,
+        Pick<PresentationSVGAttributes, "colorInterpolationFilters"> {
+      x?: number | string;
+      y?: number | string;
+      width?: number | string;
+      height?: number | string;
+      result?: string;
+    }
+
+    interface SingleInputFilterSVGAttributes {
+      in?: string;
+    }
+
+    interface DoubleInputFilterSVGAttributes {
+      in?: string;
+      in2?: string;
+    }
+
+    interface FitToViewBoxSVGAttributes {
+      viewBox?: string;
+      preserveAspectRatio?: SVGPreserveAspectRatio;
+    }
+
+    interface GradientElementSVGAttributes<T>
+      extends CoreSVGAttributes<T>,
+        XLinkSVGAttributes,
+        ExternalResourceSVGAttributes,
+        StylableSVGAttributes {
+      gradientUnits?: SVGUnits;
+      gradientTransform?: string;
+      spreadMethod?: "pad" | "reflect" | "repeat";
+    }
+
+    interface GraphicsElementSVGAttributes<T>
+      extends CoreSVGAttributes<T>,
+        Pick<
+          PresentationSVGAttributes,
+          | "clipRule"
+          | "mask"
+          | "pointerEvents"
+          | "cursor"
+          | "opacity"
+          | "filter"
+          | "display"
+          | "visibility"
+          | "colorInterpolation"
+          | "colorRendering"
+        > {}
+
+    interface LightSourceElementSVGAttributes<T> extends CoreSVGAttributes<T> {}
+
+    interface NewViewportSVGAttributes<T>
+      extends CoreSVGAttributes<T>,
+        Pick<PresentationSVGAttributes, "overflow" | "clip"> {
+      viewBox?: string;
+    }
+
+    interface ShapeElementSVGAttributes<T>
+      extends CoreSVGAttributes<T>,
+        Pick<
+          PresentationSVGAttributes,
+          | "color"
+          | "fill"
+          | "fillRule"
+          | "fillOpacity"
+          | "stroke"
+          | "strokeWidth"
+          | "strokeLinecap"
+          | "strokeLinejoin"
+          | "strokeMiterlimit"
+          | "strokeDasharray"
+          | "strokeDashoffset"
+          | "strokeOpacity"
+          | "shapeRendering"
+        > {}
+
+    interface TextContentElementSVGAttributes<T>
+      extends CoreSVGAttributes<T>,
+        Pick<
+          PresentationSVGAttributes,
+          | "fontFamily"
+          | "fontStyle"
+          | "fontVariant"
+          | "fontWeight"
+          | "fontStretch"
+          | "fontSize"
+          | "fontSizeAdjust"
+          | "kerning"
+          | "letterSpacing"
+          | "wordSpacing"
+          | "textDecoration"
+          | "glyphOrientationHorizontal"
+          | "glyphOrientationVertical"
+          | "direction"
+          | "unicodeBidi"
+          | "textAnchor"
+          | "dominantBaseline"
+          | "color"
+          | "fill"
+          | "fillRule"
+          | "fillOpacity"
+          | "stroke"
+          | "strokeWidth"
+          | "strokeLinecap"
+          | "strokeLinejoin"
+          | "strokeMiterlimit"
+          | "strokeDasharray"
+          | "strokeDashoffset"
+          | "strokeOpacity"
+        > {}
+
+    interface ZoomAndPanSVGAttributes {
+      zoomAndPan?: "disable" | "magnify";
+    }
+
+    interface AnimateSVGAttributes<T>
+      extends AnimationElementSVGAttributes<T>,
+        XLinkSVGAttributes,
+        AnimationAttributeTargetSVGAttributes,
+        AnimationTimingSVGAttributes,
+        AnimationValueSVGAttributes,
+        AnimationAdditionSVGAttributes,
+        Pick<PresentationSVGAttributes, "colorInterpolation" | "colorRendering"> {}
+
+    interface AnimateMotionSVGAttributes<T>
+      extends AnimationElementSVGAttributes<T>,
+        XLinkSVGAttributes,
+        AnimationTimingSVGAttributes,
+        AnimationValueSVGAttributes,
+        AnimationAdditionSVGAttributes {
+      path?: string;
+      keyPoints?: string;
+      rotate?: number | string |"auto" | "auto-reverse";
+      origin?: "default";
+    }
+
+    interface AnimateTransformSVGAttributes<T>
+      extends AnimationElementSVGAttributes<T>,
+        XLinkSVGAttributes,
+        AnimationAttributeTargetSVGAttributes,
+        AnimationTimingSVGAttributes,
+        AnimationValueSVGAttributes,
+        AnimationAdditionSVGAttributes {
+      type?: "translate" | "scale" | "rotate" | "skewX" | "skewY";
+    }
+
+    interface CircleSVGAttributes<T>
+      extends GraphicsElementSVGAttributes<T>,
+        ShapeElementSVGAttributes<T>,
+        ConditionalProcessingSVGAttributes,
+        StylableSVGAttributes,
+        TransformableSVGAttributes {
+      cx?: number | string;
+      cy?: number | string;
+      r?: number | string;
+    }
+
+    interface ClipPathSVGAttributes<T>
+      extends CoreSVGAttributes<T>,
+        ConditionalProcessingSVGAttributes,
+        ExternalResourceSVGAttributes,
+        StylableSVGAttributes,
+        TransformableSVGAttributes,
+        Pick<PresentationSVGAttributes, "clipPath"> {
+      clipPathUnits?: SVGUnits;
+    }
+
+    interface DefsSVGAttributes<T>
+      extends ContainerElementSVGAttributes<T>,
+        ConditionalProcessingSVGAttributes,
+        ExternalResourceSVGAttributes,
+        StylableSVGAttributes,
+        TransformableSVGAttributes {}
+
+    interface DescSVGAttributes<T> extends CoreSVGAttributes<T>, StylableSVGAttributes {}
+
+    interface EllipseSVGAttributes<T>
+      extends GraphicsElementSVGAttributes<T>,
+        ShapeElementSVGAttributes<T>,
+        ConditionalProcessingSVGAttributes,
+        ExternalResourceSVGAttributes,
+        StylableSVGAttributes,
+        TransformableSVGAttributes {
+      cx?: number | string;
+      cy?: number | string;
+      rx?: number | string;
+      ry?: number | string;
+    }
+
+    interface FeBlendSVGAttributes<T>
+      extends FilterPrimitiveElementSVGAttributes<T>,
+        DoubleInputFilterSVGAttributes,
+        StylableSVGAttributes {
+      mode?: "normal" | "multiply" | "screen" | "darken" | "lighten";
+    }
+
+    interface FeColorMatrixSVGAttributes<T>
+      extends FilterPrimitiveElementSVGAttributes<T>,
+        SingleInputFilterSVGAttributes,
+        StylableSVGAttributes {
+      type?: "matrix" | "saturate" | "hueRotate" | "luminanceToAlpha";
+      values?: string;
+    }
+
+    interface FeComponentTransferSVGAttributes<T>
+      extends FilterPrimitiveElementSVGAttributes<T>,
+        SingleInputFilterSVGAttributes,
+        StylableSVGAttributes {}
+
+    interface FeCompositeSVGAttributes<T>
+      extends FilterPrimitiveElementSVGAttributes<T>,
+        DoubleInputFilterSVGAttributes,
+        StylableSVGAttributes {
+      operator?: "over" | "in" | "out" | "atop" | "xor" | "arithmetic";
+      k1?: number | string;
+      k2?: number | string;
+      k3?: number | string;
+      k4?: number | string;
+    }
+
+    interface FeConvolveMatrixSVGAttributes<T>
+      extends FilterPrimitiveElementSVGAttributes<T>,
+        SingleInputFilterSVGAttributes,
+        StylableSVGAttributes {
+      order?: number | string;
+      kernelMatrix?: string;
+      divisor?: number | string;
+      bias?: number | string;
+      targetX?: number | string;
+      targetY?: number | string;
+      edgeMode?: "duplicate" | "wrap" | "none";
+      kernelUnitLength?: number | string;
+      preserveAlpha?: "true" | "false";
+    }
+
+    interface FeDiffuseLightingSVGAttributes<T>
+      extends FilterPrimitiveElementSVGAttributes<T>,
+        SingleInputFilterSVGAttributes,
+        StylableSVGAttributes,
+        Pick<PresentationSVGAttributes, "color" | "lightingColor"> {
+      surfaceScale?: number | string;
+      diffuseConstant?: number | string;
+      kernelUnitLength?: number | string;
+    }
+
+    interface FeDisplacementMapSVGAttributes<T>
+      extends FilterPrimitiveElementSVGAttributes<T>,
+        DoubleInputFilterSVGAttributes,
+        StylableSVGAttributes {
+      scale?: number | string;
+      xChannelSelector?: "R" | "G" | "B" | "A";
+      yChannelSelector?: "R" | "G" | "B" | "A";
+    }
+
+    interface FeDistantLightSVGAttributes<T> extends LightSourceElementSVGAttributes<T> {
+      azimuth?: number | string;
+      elevation?: number | string;
+    }
+
+    interface FeFloodSVGAttributes<T>
+      extends FilterPrimitiveElementSVGAttributes<T>,
+        StylableSVGAttributes,
+        Pick<PresentationSVGAttributes, "color" | "floodColor" | "floodOpacity"> {}
+
+    interface FeFuncSVGAttributes<T> extends CoreSVGAttributes<T> {
+      type?: "identity" | "table" | "discrete" | "linear" | "gamma";
+      tableValues?: string;
+      slope?: number | string;
+      intercept?: number | string;
+      amplitude?: number | string;
+      exponent?: number | string;
+      offset?: number | string;
+    }
+
+    interface FeGaussianBlurSVGAttributes<T>
+      extends FilterPrimitiveElementSVGAttributes<T>,
+        SingleInputFilterSVGAttributes,
+        StylableSVGAttributes {
+      stdDeviation?: number | string;
+    }
+
+    interface FeImageSVGAttributes<T>
+      extends FilterPrimitiveElementSVGAttributes<T>,
+        XLinkSVGAttributes,
+        ExternalResourceSVGAttributes,
+        StylableSVGAttributes {
+      preserveAspectRatio: SVGPreserveAspectRatio;
+    }
+
+    interface FeMergeSVGAttributes<T>
+      extends FilterPrimitiveElementSVGAttributes<T>,
+        StylableSVGAttributes {}
+
+    interface FeMergeNodeSVGAttributes<T>
+      extends CoreSVGAttributes<T>,
+        SingleInputFilterSVGAttributes {}
+
+    interface FeMorphologySVGAttributes<T>
+      extends FilterPrimitiveElementSVGAttributes<T>,
+        SingleInputFilterSVGAttributes,
+        StylableSVGAttributes {
+      operator?: "erode" | "dilate";
+      radius?: number | string;
+    }
+
+    interface FeOffsetSVGAttributes<T>
+      extends FilterPrimitiveElementSVGAttributes<T>,
+        SingleInputFilterSVGAttributes,
+        StylableSVGAttributes {
+      dx?: number | string;
+      dy?: number | string;
+    }
+
+    interface FePointLightSVGAttributes<T> extends LightSourceElementSVGAttributes<T> {
+      x?: number | string;
+      y?: number | string;
+      z?: number | string;
+    }
+
+    interface FeSpecularLightingSVGAttributes<T>
+      extends FilterPrimitiveElementSVGAttributes<T>,
+        SingleInputFilterSVGAttributes,
+        StylableSVGAttributes,
+        Pick<PresentationSVGAttributes, "color" | "lightingColor"> {
+      surfaceScale?: string;
+      specularConstant?: string;
+      specularExponent?: string;
+      kernelUnitLength?: number | string;
+    }
+
+    interface FeSpotLightSVGAttributes<T> extends LightSourceElementSVGAttributes<T> {
+      x?: number | string;
+      y?: number | string;
+      z?: number | string;
+      pointsAtX?: number | string;
+      pointsAtY?: number | string;
+      pointsAtZ?: number | string;
+      specularExponent?: number | string;
+      limitingConeAngle?: number | string;
+    }
+
+    interface FeTileSVGAttributes<T>
+      extends FilterPrimitiveElementSVGAttributes<T>,
+        SingleInputFilterSVGAttributes,
+        StylableSVGAttributes {}
+
+    interface FeTurbulanceSVGAttributes<T>
+      extends FilterPrimitiveElementSVGAttributes<T>,
+        StylableSVGAttributes {
+      baseFrequency?: number | string;
+      numOctaves?: number | string;
+      seed?: number | string;
+      stitchTiles?: "stitch" | "noStitch";
+      type?: "fractalNoise" | "turbulence";
+    }
+
+    interface FilterSVGAttributes<T>
+      extends CoreSVGAttributes<T>,
+        XLinkSVGAttributes,
+        ExternalResourceSVGAttributes,
+        StylableSVGAttributes {
+      filterUnits?: SVGUnits;
+      primitiveUnits?: SVGUnits;
+      x?: number | string;
+      y?: number | string;
+      width?: number | string;
+      height?: number | string;
+      filterRes?: number | string;
+    }
+
+    interface ForeignObjectSVGAttributes<T>
+      extends NewViewportSVGAttributes<T>,
+        ConditionalProcessingSVGAttributes,
+        ExternalResourceSVGAttributes,
+        StylableSVGAttributes,
+        TransformableSVGAttributes,
+        Pick<PresentationSVGAttributes, "display" | "visibility"> {
+      x?: number | string;
+      y?: number | string;
+      width?: number | string;
+      height?: number | string;
+    }
+
+    interface GSVGAttributes<T>
+      extends ContainerElementSVGAttributes<T>,
+        ConditionalProcessingSVGAttributes,
+        ExternalResourceSVGAttributes,
+        StylableSVGAttributes,
+        TransformableSVGAttributes,
+        Pick<PresentationSVGAttributes, "display" | "visibility"> {}
+
+    interface ImageSVGAttributes<T>
+      extends NewViewportSVGAttributes<T>,
+        GraphicsElementSVGAttributes<T>,
+        ConditionalProcessingSVGAttributes,
+        XLinkSVGAttributes,
+        StylableSVGAttributes,
+        TransformableSVGAttributes,
+        Pick<PresentationSVGAttributes, "colorProfile" | "imageRendering"> {
+      x?: number | string;
+      y?: number | string;
+      width?: number | string;
+      height?: number | string;
+      preserveAspectRatio?: ImagePreserveAspectRatio;
+    }
+
+    interface LineSVGAttributes<T>
+      extends GraphicsElementSVGAttributes<T>,
+        ShapeElementSVGAttributes<T>,
+        ConditionalProcessingSVGAttributes,
+        ExternalResourceSVGAttributes,
+        StylableSVGAttributes,
+        TransformableSVGAttributes,
+        Pick<PresentationSVGAttributes, "markerStart" | "markerMid" | "markerEnd"> {
+      x1?: number | string;
+      y1?: number | string;
+      x2?: number | string;
+      y2?: number | string;
+    }
+
+    interface LinearGradientSVGAttributes<T> extends GradientElementSVGAttributes<T> {
+      x1?: number | string;
+      x2?: number | string;
+      y1?: number | string;
+      y2?: number | string;
+    }
+
+    interface MarkerSVGAttributes<T>
+      extends ContainerElementSVGAttributes<T>,
+        ExternalResourceSVGAttributes,
+        StylableSVGAttributes,
+        FitToViewBoxSVGAttributes,
+        Pick<PresentationSVGAttributes, "overflow" | "clip"> {
+      markerUnits?: "strokeWidth" | "userSpaceOnUse";
+      refX?: number | string;
+      refY?: number | string;
+      markerWidth?: number | string;
+      markerHeight?: number | string;
+      orient?: string;
+    }
+
+    interface MaskSVGAttributes<T>
+      extends Omit<ContainerElementSVGAttributes<T>, "opacity" | "filter">,
+        ConditionalProcessingSVGAttributes,
+        ExternalResourceSVGAttributes,
+        StylableSVGAttributes {
+      maskUnits?: SVGUnits;
+      maskContentUnits?: SVGUnits;
+      x?: number | string;
+      y?: number | string;
+      width?: number | string;
+      height?: number | string;
+    }
+
+    interface MetadataSVGAttributes<T> extends CoreSVGAttributes<T> {}
+
+    interface PathSVGAttributes<T>
+      extends GraphicsElementSVGAttributes<T>,
+        ShapeElementSVGAttributes<T>,
+        ConditionalProcessingSVGAttributes,
+        ExternalResourceSVGAttributes,
+        StylableSVGAttributes,
+        TransformableSVGAttributes,
+        Pick<PresentationSVGAttributes, "markerStart" | "markerMid" | "markerEnd"> {
+      d?: string;
+      pathLength?: number | string;
+    }
+
+    interface PatternSVGAttributes<T>
+      extends ContainerElementSVGAttributes<T>,
+        ConditionalProcessingSVGAttributes,
+        XLinkSVGAttributes,
+        ExternalResourceSVGAttributes,
+        StylableSVGAttributes,
+        FitToViewBoxSVGAttributes,
+        Pick<PresentationSVGAttributes, "overflow" | "clip"> {
+      x?: number | string;
+      y?: number | string;
+      width?: number | string;
+      height?: number | string;
+      patternUnits?: SVGUnits;
+      patternContentUnits?: SVGUnits;
+      patternTransform?: string;
+    }
+
+    interface PolygonSVGAttributes<T>
+      extends GraphicsElementSVGAttributes<T>,
+        ShapeElementSVGAttributes<T>,
+        ConditionalProcessingSVGAttributes,
+        ExternalResourceSVGAttributes,
+        StylableSVGAttributes,
+        TransformableSVGAttributes,
+        Pick<PresentationSVGAttributes, "markerStart" | "markerMid" | "markerEnd"> {
+      points?: string;
+    }
+
+    interface PolylineSVGAttributes<T>
+      extends GraphicsElementSVGAttributes<T>,
+        ShapeElementSVGAttributes<T>,
+        ConditionalProcessingSVGAttributes,
+        ExternalResourceSVGAttributes,
+        StylableSVGAttributes,
+        TransformableSVGAttributes,
+        Pick<PresentationSVGAttributes, "markerStart" | "markerMid" | "markerEnd"> {
+      points?: string;
+    }
+
+    interface RadialGradientSVGAttributes<T> extends GradientElementSVGAttributes<T> {
+      cx?: number | string;
+      cy?: number | string;
+      r?: number | string;
+      fx?: number | string;
+      fy?: number | string;
+    }
+
+    interface RectSVGAttributes<T>
+      extends GraphicsElementSVGAttributes<T>,
+        ShapeElementSVGAttributes<T>,
+        ConditionalProcessingSVGAttributes,
+        ExternalResourceSVGAttributes,
+        StylableSVGAttributes,
+        TransformableSVGAttributes {
+      x?: number | string;
+      y?: number | string;
+      width?: number | string;
+      height?: number | string;
+      rx?: number | string;
+      ry?: number | string;
+    }
+
+    interface StopSVGAttributes<T>
+      extends CoreSVGAttributes<T>,
+        StylableSVGAttributes,
+        Pick<PresentationSVGAttributes, "color" | "stopColor" | "stopOpacity"> {
+      offset?: number | string;
+    }
+
+    interface SvgSVGAttributes<T>
+      extends ContainerElementSVGAttributes<T>,
+        NewViewportSVGAttributes<T>,
+        ConditionalProcessingSVGAttributes,
+        ExternalResourceSVGAttributes,
+        StylableSVGAttributes,
+        FitToViewBoxSVGAttributes,
+        ZoomAndPanSVGAttributes,
+        Pick<PresentationSVGAttributes, "display" | "visibility"> {
+      version?: string;
+      baseProfile?: string;
+      x?: number | string;
+      y?: number | string;
+      width?: number | string;
+      height?: number | string;
+      contentScriptType?: string;
+      contentStyleType?: string;
+    }
+
+    interface SwitchSVGAttributes<T>
+      extends ContainerElementSVGAttributes<T>,
+        ConditionalProcessingSVGAttributes,
+        ExternalResourceSVGAttributes,
+        StylableSVGAttributes,
+        TransformableSVGAttributes,
+        Pick<PresentationSVGAttributes, "display" | "visibility"> {}
+
+    interface SymbolSVGAttributes<T>
+      extends ContainerElementSVGAttributes<T>,
+        NewViewportSVGAttributes<T>,
+        ExternalResourceSVGAttributes,
+        StylableSVGAttributes,
+        FitToViewBoxSVGAttributes {}
+
+    interface TextSVGAttributes<T>
+      extends TextContentElementSVGAttributes<T>,
+        GraphicsElementSVGAttributes<T>,
+        ConditionalProcessingSVGAttributes,
+        ExternalResourceSVGAttributes,
+        StylableSVGAttributes,
+        TransformableSVGAttributes,
+        Pick<PresentationSVGAttributes, "writingMode" | "textRendering"> {
+      x?: number | string;
+      y?: number | string;
+      dx?: number | string;
+      dy?: number | string;
+      rotate?: number | string;
+      textLength?: number | string;
+      lengthAdjust?: "spacing" | "spacingAndGlyphs";
+    }
+
+    interface TextPathSVGAttributes<T>
+      extends TextContentElementSVGAttributes<T>,
+        ConditionalProcessingSVGAttributes,
+        XLinkSVGAttributes,
+        ExternalResourceSVGAttributes,
+        StylableSVGAttributes,
+        Pick<
+          PresentationSVGAttributes,
+          "alignmentBaseline" | "baselineShift" | "display" | "visibility"
+        > {
+      startOffset?: number | string;
+      method?: "align" | "stretch";
+      spacing?: "auto" | "exact";
+    }
+
+    interface TSpanSVGAttributes<T>
+      extends TextContentElementSVGAttributes<T>,
+        ConditionalProcessingSVGAttributes,
+        ExternalResourceSVGAttributes,
+        StylableSVGAttributes,
+        Pick<
+          PresentationSVGAttributes,
+          "alignmentBaseline" | "baselineShift" | "display" | "visibility"
+        > {
+      x?: number | string;
+      y?: number | string;
+      dx?: number | string;
+      dy?: number | string;
+      rotate?: number | string;
+      textLength?: number | string;
+      lengthAdjust?: "spacing" | "spacingAndGlyphs";
+    }
+
+    interface UseSVGAttributes<T>
+      extends GraphicsElementSVGAttributes<T>,
+        ConditionalProcessingSVGAttributes,
+        XLinkSVGAttributes,
+        ExternalResourceSVGAttributes,
+        StylableSVGAttributes,
+        TransformableSVGAttributes {
+      x?: number | string;
+      y?: number | string;
+      width?: number | string;
+      height?: number | string;
+    }
+
+    interface ViewSVGAttributes<T>
+      extends CoreSVGAttributes<T>,
+        ExternalResourceSVGAttributes,
+        FitToViewBoxSVGAttributes,
+        ZoomAndPanSVGAttributes {
+      viewTarget?: string;
+    }
+
+    interface IntrinsicElements {
+      // HTML
+      a: AnchorHTMLAttributes<HTMLAnchorElement>;
+      abbr: HTMLAttributes<HTMLElement>;
+      address: HTMLAttributes<HTMLElement>;
+      area: AreaHTMLAttributes<HTMLAreaElement>;
+      article: HTMLAttributes<HTMLElement>;
+      aside: HTMLAttributes<HTMLElement>;
+      audio: AudioHTMLAttributes<HTMLAudioElement>;
+      b: HTMLAttributes<HTMLElement>;
+      base: BaseHTMLAttributes<HTMLBaseElement>;
+      bdi: HTMLAttributes<HTMLElement>;
+      bdo: HTMLAttributes<HTMLElement>;
+      big: HTMLAttributes<HTMLElement>;
+      blockquote: BlockquoteHTMLAttributes<HTMLElement>;
+      body: HTMLAttributes<HTMLBodyElement>;
+      br: HTMLAttributes<HTMLBRElement>;
+      button: ButtonHTMLAttributes<HTMLButtonElement>;
+      canvas: CanvasHTMLAttributes<HTMLCanvasElement>;
+      caption: HTMLAttributes<HTMLElement>;
+      cite: HTMLAttributes<HTMLElement>;
+      code: HTMLAttributes<HTMLElement>;
+      col: ColHTMLAttributes<HTMLTableColElement>;
+      colgroup: ColgroupHTMLAttributes<HTMLTableColElement>;
+      data: DataHTMLAttributes<HTMLElement>;
+      datalist: HTMLAttributes<HTMLDataListElement>;
+      dd: HTMLAttributes<HTMLElement>;
+      del: HTMLAttributes<HTMLElement>;
+      details: DetailsHtmlAttributes<HTMLElement>;
+      dfn: HTMLAttributes<HTMLElement>;
+      dialog: DialogHtmlAttributes<HTMLElement>;
+      div: HTMLAttributes<HTMLDivElement>;
+      dl: HTMLAttributes<HTMLDListElement>;
+      dt: HTMLAttributes<HTMLElement>;
+      em: HTMLAttributes<HTMLElement>;
+      embed: EmbedHTMLAttributes<HTMLEmbedElement>;
+      fieldset: FieldsetHTMLAttributes<HTMLFieldSetElement>;
+      figcaption: HTMLAttributes<HTMLElement>;
+      figure: HTMLAttributes<HTMLElement>;
+      footer: HTMLAttributes<HTMLElement>;
+      form: FormHTMLAttributes<HTMLFormElement>;
+      h1: HTMLAttributes<HTMLHeadingElement>;
+      h2: HTMLAttributes<HTMLHeadingElement>;
+      h3: HTMLAttributes<HTMLHeadingElement>;
+      h4: HTMLAttributes<HTMLHeadingElement>;
+      h5: HTMLAttributes<HTMLHeadingElement>;
+      h6: HTMLAttributes<HTMLHeadingElement>;
+      head: HTMLAttributes<HTMLHeadElement>;
+      header: HTMLAttributes<HTMLElement>;
+      hgroup: HTMLAttributes<HTMLElement>;
+      hr: HTMLAttributes<HTMLHRElement>;
+      html: HTMLAttributes<HTMLHtmlElement>;
+      i: HTMLAttributes<HTMLElement>;
+      iframe: IframeHTMLAttributes<HTMLIFrameElement>;
+      img: ImgHTMLAttributes<HTMLImageElement>;
+      input: InputHTMLAttributes<HTMLInputElement>;
+      ins: InsHTMLAttributes<HTMLModElement>;
+      kbd: HTMLAttributes<HTMLElement>;
+      keygen: KeygenHTMLAttributes<HTMLElement>;
+      label: LabelHTMLAttributes<HTMLLabelElement>;
+      legend: HTMLAttributes<HTMLLegendElement>;
+      li: LiHTMLAttributes<HTMLLIElement>;
+      link: LinkHTMLAttributes<HTMLLinkElement>;
+      main: HTMLAttributes<HTMLElement>;
+      map: MapHTMLAttributes<HTMLMapElement>;
+      mark: HTMLAttributes<HTMLElement>;
+      menu: MenuHTMLAttributes<HTMLElement>;
+      menuitem: HTMLAttributes<HTMLElement>;
+      meta: MetaHTMLAttributes<HTMLMetaElement>;
+      meter: MeterHTMLAttributes<HTMLElement>;
+      nav: HTMLAttributes<HTMLElement>;
+      noindex: HTMLAttributes<HTMLElement>;
+      noscript: HTMLAttributes<HTMLElement>;
+      object: ObjectHTMLAttributes<HTMLObjectElement>;
+      ol: OlHTMLAttributes<HTMLOListElement>;
+      optgroup: OptgroupHTMLAttributes<HTMLOptGroupElement>;
+      option: OptionHTMLAttributes<HTMLOptionElement>;
+      output: OutputHTMLAttributes<HTMLElement>;
+      p: HTMLAttributes<HTMLParagraphElement>;
+      param: ParamHTMLAttributes<HTMLParamElement>;
+      picture: HTMLAttributes<HTMLElement>;
+      pre: HTMLAttributes<HTMLPreElement>;
+      progress: ProgressHTMLAttributes<HTMLProgressElement>;
+      q: QuoteHTMLAttributes<HTMLQuoteElement>;
+      rp: HTMLAttributes<HTMLElement>;
+      rt: HTMLAttributes<HTMLElement>;
+      ruby: HTMLAttributes<HTMLElement>;
+      s: HTMLAttributes<HTMLElement>;
+      samp: HTMLAttributes<HTMLElement>;
+      script: ScriptHTMLAttributes<HTMLElement>;
+      section: HTMLAttributes<HTMLElement>;
+      select: SelectHTMLAttributes<HTMLSelectElement>;
+      slot: HTMLSlotElementAttributes;
+      small: HTMLAttributes<HTMLElement>;
+      source: SourceHTMLAttributes<HTMLSourceElement>;
+      span: HTMLAttributes<HTMLSpanElement>;
+      strong: HTMLAttributes<HTMLElement>;
+      style: StyleHTMLAttributes<HTMLStyleElement>;
+      sub: HTMLAttributes<HTMLElement>;
+      summary: HTMLAttributes<HTMLElement>;
+      sup: HTMLAttributes<HTMLElement>;
+      table: HTMLAttributes<HTMLTableElement>;
+      tbody: HTMLAttributes<HTMLTableSectionElement>;
+      td: TdHTMLAttributes<HTMLTableDataCellElement>;
+      textarea: TextareaHTMLAttributes<HTMLTextAreaElement>;
+      tfoot: HTMLAttributes<HTMLTableSectionElement>;
+      th: ThHTMLAttributes<HTMLTableHeaderCellElement>;
+      thead: HTMLAttributes<HTMLTableSectionElement>;
+      time: TimeHTMLAttributes<HTMLElement>;
+      title: HTMLAttributes<HTMLTitleElement>;
+      tr: HTMLAttributes<HTMLTableRowElement>;
+      track: TrackHTMLAttributes<HTMLTrackElement>;
+      u: HTMLAttributes<HTMLElement>;
+      ul: HTMLAttributes<HTMLUListElement>;
+      var: HTMLAttributes<HTMLElement>;
+      video: VideoHTMLAttributes<HTMLVideoElement>;
+      wbr: HTMLAttributes<HTMLElement>;
+
+      // SVG
+      svg: SvgSVGAttributes<SVGSVGElement>;
+
+      animate: AnimateSVGAttributes<SVGAnimateElement>;
+      animateMotion: AnimateMotionSVGAttributes<SVGAnimateMotionElement>;
+      animateTransform: AnimateTransformSVGAttributes<SVGAnimateTransformElement>;
+      circle: CircleSVGAttributes<SVGCircleElement>;
+      clipPath: ClipPathSVGAttributes<SVGClipPathElement>;
+      defs: DefsSVGAttributes<SVGDefsElement>;
+      desc: DescSVGAttributes<SVGDescElement>;
+      ellipse: EllipseSVGAttributes<SVGEllipseElement>;
+      feBlend: FeBlendSVGAttributes<SVGFEBlendElement>;
+      feColorMatrix: FeColorMatrixSVGAttributes<SVGFEColorMatrixElement>;
+      feComponentTransfer: FeComponentTransferSVGAttributes<SVGFEComponentTransferElement>;
+      feComposite: FeCompositeSVGAttributes<SVGFECompositeElement>;
+      feConvolveMatrix: FeConvolveMatrixSVGAttributes<SVGFEConvolveMatrixElement>;
+      feDiffuseLighting: FeDiffuseLightingSVGAttributes<SVGFEDiffuseLightingElement>;
+      feDisplacementMap: FeDisplacementMapSVGAttributes<SVGFEDisplacementMapElement>;
+      feDistantLight: FeDistantLightSVGAttributes<SVGFEDistantLightElement>;
+      feFlood: FeFloodSVGAttributes<SVGFEFloodElement>;
+      feFuncA: FeFuncSVGAttributes<SVGFEFuncAElement>;
+      feFuncB: FeFuncSVGAttributes<SVGFEFuncBElement>;
+      feFuncG: FeFuncSVGAttributes<SVGFEFuncGElement>;
+      feFuncR: FeFuncSVGAttributes<SVGFEFuncRElement>;
+      feGaussianBlur: FeGaussianBlurSVGAttributes<SVGFEGaussianBlurElement>;
+      feImage: FeImageSVGAttributes<SVGFEImageElement>;
+      feMerge: FeMergeSVGAttributes<SVGFEMergeElement>;
+      feMergeNode: FeMergeNodeSVGAttributes<SVGFEMergeNodeElement>;
+      feMorphology: FeMorphologySVGAttributes<SVGFEMorphologyElement>;
+      feOffset: FeOffsetSVGAttributes<SVGFEOffsetElement>;
+      fePointLight: FePointLightSVGAttributes<SVGFEPointLightElement>;
+      feSpecularLighting: FeSpecularLightingSVGAttributes<SVGFESpecularLightingElement>;
+      feSpotLight: FeSpotLightSVGAttributes<SVGFESpotLightElement>;
+      feTile: FeTileSVGAttributes<SVGFETileElement>;
+      feTurbulence: FeTurbulanceSVGAttributes<SVGFETurbulenceElement>;
+      filter: FilterSVGAttributes<SVGFilterElement>;
+      foreignObject: ForeignObjectSVGAttributes<SVGForeignObjectElement>;
+      g: GSVGAttributes<SVGGElement>;
+      image: ImageSVGAttributes<SVGImageElement>;
+      line: LineSVGAttributes<SVGLineElement>;
+      linearGradient: LinearGradientSVGAttributes<SVGLinearGradientElement>;
+      marker: MarkerSVGAttributes<SVGMarkerElement>;
+      mask: MaskSVGAttributes<SVGMaskElement>;
+      metadata: MetadataSVGAttributes<SVGMetadataElement>;
+      path: PathSVGAttributes<SVGPathElement>;
+      pattern: PatternSVGAttributes<SVGPatternElement>;
+      polygon: PolygonSVGAttributes<SVGPolygonElement>;
+      polyline: PolylineSVGAttributes<SVGPolylineElement>;
+      radialGradient: RadialGradientSVGAttributes<SVGRadialGradientElement>;
+      rect: RectSVGAttributes<SVGRectElement>;
+      stop: StopSVGAttributes<SVGStopElement>;
+      switch: SwitchSVGAttributes<SVGSwitchElement>;
+      symbol: SymbolSVGAttributes<SVGSymbolElement>;
+      text: TextSVGAttributes<SVGTextElement>;
+      textPath: TextPathSVGAttributes<SVGTextPathElement>;
+      tspan: TSpanSVGAttributes<SVGTSpanElement>;
+      use: UseSVGAttributes<SVGUseElement>;
+      view: ViewSVGAttributes<SVGViewElement>;
+    }
+  }
+}
+
 export {};