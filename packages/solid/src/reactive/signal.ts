// Inspired by S.js by Adam Haile, https://github.com/adamhaile/S
/**
The MIT License (MIT)

Copyright (c) 2017 Adam Haile

Permission is hereby granted, free of charge, to any person obtaining a copy
of this software and associated documentation files (the "Software"), to deal
in the Software without restriction, including without limitation the rights
to use, copy, modify, merge, publish, distribute, sublicense, and/or sell
copies of the Software, and to permit persons to whom the Software is
furnished to do so, subject to the following conditions:

The above copyright notice and this permission notice shall be included in all
copies or substantial portions of the Software.

THE SOFTWARE IS PROVIDED "AS IS", WITHOUT WARRANTY OF ANY KIND, EXPRESS OR
IMPLIED, INCLUDING BUT NOT LIMITED TO THE WARRANTIES OF MERCHANTABILITY,
FITNESS FOR A PARTICULAR PURPOSE AND NONINFRINGEMENT. IN NO EVENT SHALL THE
AUTHORS OR COPYRIGHT HOLDERS BE LIABLE FOR ANY CLAIM, DAMAGES OR OTHER
LIABILITY, WHETHER IN AN ACTION OF CONTRACT, TORT OR OTHERWISE, ARISING FROM,
OUT OF OR IN CONNECTION WITH THE SOFTWARE OR THE USE OR OTHER DEALINGS IN THE
SOFTWARE.
*/

import { requestCallback, Task } from "./scheduler.js";
import { setHydrateContext, sharedConfig } from "../render/hydration.js";
import type { JSX } from "../jsx.js";
import type { FlowComponent, FlowProps } from "../render/index.js";

export const equalFn = <T>(a: T, b: T) => a === b;
export const $PROXY = Symbol("solid-proxy");
export const $TRACK = Symbol("solid-track");
export const $DEVCOMP = Symbol("solid-dev-component");
const signalOptions = { equals: equalFn };
let ERROR: symbol | null = null;
let runEffects = runQueue;
const STALE = 1;
const PENDING = 2;
const UNOWNED: Owner = {
  owned: null,
  cleanups: null,
  context: null,
  owner: null
};
const NO_INIT = {};
export var Owner: Owner | null = null;
export let Transition: TransitionState | null = null;
let Scheduler: ((fn: () => void) => any) | null = null;
let ExternalSourceFactory: ExternalSourceFactory | null = null;
let Listener: Computation<any> | null = null;
let Updates: Computation<any>[] | null = null;
let Effects: Computation<any>[] | null = null;
let ExecCount = 0;

/** Object storing callbacks for debugging during development */
export const DevHooks: {
  afterUpdate: (() => void) | null;
  afterCreateOwner: ((owner: Owner) => void) | null;
} = {
  afterUpdate: null,
  afterCreateOwner: null
};

// keep immediately evaluated module code, below its indirect declared let dependencies like Listener
const [transPending, setTransPending] = /*@__PURE__*/ createSignal(false);

export type ComputationState = 0 | 1 | 2;

export interface SourceMapValue {
  value: unknown;
  name?: string;
  graph?: Owner;
}

export interface SignalState<T> extends SourceMapValue {
  value: T;
  observers: Computation<any>[] | null;
  observerSlots: number[] | null;
  tValue?: T;
  comparator?: (prev: T, next: T) => boolean;
}

export interface Owner {
  owned: Computation<any>[] | null;
  cleanups: (() => void)[] | null;
  owner: Owner | null;
  context: any | null;
  sourceMap?: SourceMapValue[];
  name?: string;
}

export interface Computation<Init, Next extends Init = Init> extends Owner {
  fn: EffectFunction<Init, Next>;
  state: ComputationState;
  tState?: ComputationState;
  sources: SignalState<Next>[] | null;
  sourceSlots: number[] | null;
  value?: Init;
  updatedAt: number | null;
  pure: boolean;
  user?: boolean;
  suspense?: SuspenseContextType;
}

export interface TransitionState {
  sources: Set<SignalState<any>>;
  effects: Computation<any>[];
  promises: Set<Promise<any>>;
  disposed: Set<Computation<any>>;
  queue: Set<Computation<any>>;
  scheduler?: (fn: () => void) => unknown;
  running: boolean;
  done?: Promise<void>;
  resolve?: () => void;
}

type ExternalSourceFactory = <Prev, Next extends Prev = Prev>(
  fn: EffectFunction<Prev, Next>,
  trigger: () => void
) => ExternalSource;

export interface ExternalSource {
  track: EffectFunction<any, any>;
  dispose: () => void;
}

export type RootFunction<T> = (dispose: () => void) => T;

/**
 * Creates a new non-tracked reactive context that doesn't auto-dispose
 *
 * @param fn a function in which the reactive state is scoped
 * @param detachedOwner optional reactive context to bind the root to
 * @returns the output of `fn`.
 *
 * @description https://www.solidjs.com/docs/latest/api#createroot
 */
export function createRoot<T>(fn: RootFunction<T>, detachedOwner?: typeof Owner): T {
  const listener = Listener,
    owner = Owner,
    unowned = fn.length === 0,
    root: Owner = unowned
      ? "_SOLID_DEV_"
        ? { owned: null, cleanups: null, context: null, owner: null }
        : UNOWNED
      : {
          owned: null,
          cleanups: null,
          context: null,
          owner: detachedOwner === undefined ? owner : detachedOwner
        },
    updateFn = unowned
      ? "_SOLID_DEV_"
        ? () =>
            fn(() => {
              throw new Error("Dispose method must be an explicit argument to createRoot function");
            })
        : fn
      : () => fn(() => untrack(() => cleanNode(root)));

  if ("_SOLID_DEV_") DevHooks.afterCreateOwner && DevHooks.afterCreateOwner(root);

  Owner = root;
  Listener = null;

  try {
    return runUpdates(updateFn as () => T, true)!;
  } finally {
    Listener = listener;
    Owner = owner;
  }
}

export type Accessor<T> = () => T;

export type Setter<T> = (undefined extends T ? () => undefined : {}) &
  (<U extends T>(value: (prev: T) => U) => U) &
  (<U extends T>(value: Exclude<U, Function>) => U) &
  (<U extends T>(value: Exclude<U, Function> | ((prev: T) => U)) => U);

export type Signal<T> = [get: Accessor<T>, set: Setter<T>];

export interface SignalOptions<T> extends MemoOptions<T> {
  internal?: boolean;
}

/**
 * Creates a simple reactive state with a getter and setter
 * ```typescript
 * const [state: Accessor<T>, setState: Setter<T>] = createSignal<T>(
 *  value: T,
 *  options?: { name?: string, equals?: false | ((prev: T, next: T) => boolean) }
 * )
 * ```
 * @param value initial value of the state; if empty, the state's type will automatically extended with undefined; otherwise you need to extend the type manually if you want setting to undefined not be an error
 * @param options optional object with a name for debugging purposes and equals, a comparator function for the previous and next value to allow fine-grained control over the reactivity
 *
 * @returns ```typescript
 * [state: Accessor<T>, setState: Setter<T>]
 * ```
 * * the Accessor is merely a function that returns the current value and registers each call to the reactive root
 * * the Setter is a function that allows directly setting or mutating the value:
 * ```typescript
 * const [count, setCount] = createSignal(0);
 * setCount(count => count + 1);
 * ```
 *
 * @description https://www.solidjs.com/docs/latest/api#createsignal
 */
export function createSignal<T>(): Signal<T | undefined>;
export function createSignal<T>(value: T, options?: SignalOptions<T>): Signal<T>;
export function createSignal<T>(
  value?: T,
  options?: SignalOptions<T | undefined>
): Signal<T | undefined> {
  options = options ? Object.assign({}, signalOptions, options) : signalOptions;

  const s: SignalState<T | undefined> = {
    value,
    observers: null,
    observerSlots: null,
    comparator: options.equals || undefined
  };

  if ("_SOLID_DEV_" && !options.internal) {
    if (options.name) s.name = options.name;
    registerGraph(s);
  }

  const setter: Setter<T | undefined> = (value?: unknown) => {
    if (typeof value === "function") {
      if (Transition && Transition.running && Transition.sources.has(s)) value = value(s.tValue);
      else value = value(s.value);
    }
    return writeSignal(s, value);
  };

  return [readSignal.bind(s), setter];
}

export interface BaseOptions {
  name?: string;
}

// Magic type that when used at sites where generic types are inferred from, will prevent those sites from being involved in the inference.
// https://github.com/microsoft/TypeScript/issues/14829
// TypeScript Discord conversation: https://discord.com/channels/508357248330760243/508357248330760249/911266491024949328
export type NoInfer<T extends any> = [T][T extends any ? 0 : never];

export interface EffectOptions extends BaseOptions {}

// Also similar to OnEffectFunction
export type EffectFunction<Prev, Next extends Prev = Prev> = (v: Prev) => Next;

/**
 * Creates a reactive computation that runs immediately before render, mainly used to write to other reactive primitives
 * ```typescript
 * export function createComputed<Next, Init = Next>(
 *   fn: (v: Init | Next) => Next,
 *   value?: Init,
 *   options?: { name?: string }
 * ): void;
 * ```
 * @param fn a function that receives its previous or the initial value, if set, and returns a new value used to react on a computation
 * @param value an optional initial value for the computation; if set, fn will never receive undefined as first argument
 * @param options allows to set a name in dev mode for debugging purposes
 *
 * @description https://www.solidjs.com/docs/latest/api#createcomputed
 */
export function createComputed<Next>(fn: EffectFunction<undefined | NoInfer<Next>, Next>): void;
export function createComputed<Next, Init = Next>(
  fn: EffectFunction<Init | Next, Next>,
  value: Init,
  options?: EffectOptions
): void;
export function createComputed<Next, Init>(
  fn: EffectFunction<Init | Next, Next>,
  value?: Init,
  options?: EffectOptions
): void {
  const c = createComputation(fn, value!, true, STALE, "_SOLID_DEV_" ? options : undefined);
  if (Scheduler && Transition && Transition.running) Updates!.push(c);
  else updateComputation(c);
}

/**
 * Creates a reactive computation that runs during the render phase as DOM elements are created and updated but not necessarily connected
 * ```typescript
 * export function createRenderEffect<T>(
 *   fn: (v: T) => T,
 *   value?: T,
 *   options?: { name?: string }
 * ): void;
 * ```
 * @param fn a function that receives its previous or the initial value, if set, and returns a new value used to react on a computation
 * @param value an optional initial value for the computation; if set, fn will never receive undefined as first argument
 * @param options allows to set a name in dev mode for debugging purposes
 *
 * @description https://www.solidjs.com/docs/latest/api#createrendereffect
 */
export function createRenderEffect<Next>(fn: EffectFunction<undefined | NoInfer<Next>, Next>): void;
export function createRenderEffect<Next, Init = Next>(
  fn: EffectFunction<Init | Next, Next>,
  value: Init,
  options?: EffectOptions
): void;
export function createRenderEffect<Next, Init>(
  fn: EffectFunction<Init | Next, Next>,
  value?: Init,
  options?: EffectOptions
): void {
  const c = createComputation(fn, value!, false, STALE, "_SOLID_DEV_" ? options : undefined);
  if (Scheduler && Transition && Transition.running) Updates!.push(c);
  else updateComputation(c);
}

/**
 * Creates a reactive computation that runs after the render phase
 * ```typescript
 * export function createEffect<T>(
 *   fn: (v: T) => T,
 *   value?: T,
 *   options?: { name?: string }
 * ): void;
 * ```
 * @param fn a function that receives its previous or the initial value, if set, and returns a new value used to react on a computation
 * @param value an optional initial value for the computation; if set, fn will never receive undefined as first argument
 * @param options allows to set a name in dev mode for debugging purposes
 *
 * @description https://www.solidjs.com/docs/latest/api#createeffect
 */
export function createEffect<Next>(fn: EffectFunction<undefined | NoInfer<Next>, Next>): void;
export function createEffect<Next, Init = Next>(
  fn: EffectFunction<Init | Next, Next>,
  value: Init,
  options?: EffectOptions
): void;
export function createEffect<Next, Init>(
  fn: EffectFunction<Init | Next, Next>,
  value?: Init,
  options?: EffectOptions
): void {
  runEffects = runUserEffects;
  const c = createComputation(fn, value!, false, STALE, "_SOLID_DEV_" ? options : undefined),
    s = SuspenseContext && lookup(Owner, SuspenseContext.id);
  if (s) c.suspense = s;
  c.user = true;
  Effects ? Effects.push(c) : updateComputation(c);
}

/**
 * Creates a reactive computation that runs after the render phase with flexible tracking
 * ```typescript
 * export function createReaction(
 *   onInvalidate: () => void,
 *   options?: { name?: string }
 * ): (fn: () => void) => void;
 * ```
 * @param invalidated a function that is called when tracked function is invalidated.
 * @param options allows to set a name in dev mode for debugging purposes
 *
 * @description https://www.solidjs.com/docs/latest/api#createreaction
 */
export function createReaction(onInvalidate: () => void, options?: EffectOptions) {
  let fn: (() => void) | undefined;
  const c = createComputation(
      () => {
        fn ? fn() : untrack(onInvalidate);
        fn = undefined;
      },
      undefined,
      false,
      0,
      "_SOLID_DEV_" ? options : undefined
    ),
    s = SuspenseContext && lookup(Owner, SuspenseContext.id);
  if (s) c.suspense = s;
  c.user = true;
  return (tracking: () => void) => {
    fn = tracking;
    updateComputation(c);
  };
}

export interface Memo<Prev, Next = Prev> extends SignalState<Next>, Computation<Next> {
  value: Next;
  tOwned?: Computation<Prev | Next, Next>[];
}

export interface MemoOptions<T> extends EffectOptions {
  equals?: false | ((prev: T, next: T) => boolean);
}

/**
 * Creates a readonly derived reactive memoized signal
 * ```typescript
 * export function createMemo<T>(
 *   fn: (v: T) => T,
 *   value?: T,
 *   options?: { name?: string, equals?: false | ((prev: T, next: T) => boolean) }
 * ): () => T;
 * ```
 * @param fn a function that receives its previous or the initial value, if set, and returns a new value used to react on a computation
 * @param value an optional initial value for the computation; if set, fn will never receive undefined as first argument
 * @param options allows to set a name in dev mode for debugging purposes and use a custom comparison function in equals
 *
 * @description https://www.solidjs.com/docs/latest/api#creatememo
 */
// The extra Prev generic parameter separates inference of the effect input
// parameter type from inference of the effect return type, so that the effect
// return type is always used as the memo Accessor's return type.
export function createMemo<Next extends Prev, Prev = Next>(
  fn: EffectFunction<undefined | NoInfer<Prev>, Next>
): Accessor<Next>;
export function createMemo<Next extends Prev, Init = Next, Prev = Next>(
  fn: EffectFunction<Init | Prev, Next>,
  value: Init,
  options?: MemoOptions<Next>
): Accessor<Next>;
export function createMemo<Next extends Prev, Init, Prev>(
  fn: EffectFunction<Init | Prev, Next>,
  value?: Init,
  options?: MemoOptions<Next>
): Accessor<Next> {
  options = options ? Object.assign({}, signalOptions, options) : signalOptions;

  const c: Partial<Memo<Init, Next>> = createComputation(
    fn,
    value!,
    true,
    0,
    "_SOLID_DEV_" ? options : undefined
  ) as Partial<Memo<Init, Next>>;

  c.observers = null;
  c.observerSlots = null;
  c.comparator = options.equals || undefined;
  if (Scheduler && Transition && Transition.running) {
    c.tState = STALE;
    Updates!.push(c as Memo<Init, Next>);
  } else updateComputation(c as Memo<Init, Next>);
  return readSignal.bind(c as Memo<Init, Next>);
}

interface Unresolved {
  state: "unresolved";
  loading: false;
  error: undefined;
  latest: undefined;
  (): undefined;
}

interface Pending {
  state: "pending";
  loading: true;
  error: undefined;
  latest: undefined;
  (): undefined;
}

interface Ready<T> {
  state: "ready";
  loading: false;
  error: undefined;
  latest: T;
  (): T;
}

interface Refreshing<T> {
  state: "refreshing";
  loading: true;
  error: undefined;
  latest: T;
  (): T;
}

interface Errored {
  state: "errored";
  loading: false;
  error: any;
  latest: never;
  (): never;
}

export type Resource<T> = Unresolved | Pending | Ready<T> | Refreshing<T> | Errored;

export type InitializedResource<T> = Ready<T> | Refreshing<T> | Errored;

export type ResourceActions<T, R = unknown> = {
  mutate: Setter<T>;
  refetch: (info?: R) => T | Promise<T> | undefined | null;
};

export type ResourceSource<S> = S | false | null | undefined | (() => S | false | null | undefined);

export type ResourceFetcher<S, T, R = unknown> = (
  k: S,
  info: ResourceFetcherInfo<T, R>
) => T | Promise<T>;

export type ResourceFetcherInfo<T, R = unknown> = {
  value: T | undefined;
  refetching: R | boolean;
};

export type ResourceOptions<T, S = unknown> = {
  initialValue?: T;
  name?: string;
  deferStream?: boolean;
  ssrLoadFrom?: "initial" | "server";
  storage?: (init: T | undefined) => [Accessor<T | undefined>, Setter<T | undefined>];
  onHydrated?: (k: S | undefined, info: { value: T | undefined }) => void;
};

export type InitializedResourceOptions<T, S = unknown> = ResourceOptions<T, S> & {
  initialValue: T;
};

export type ResourceReturn<T, R = unknown> = [Resource<T>, ResourceActions<T | undefined, R>];

export type InitializedResourceReturn<T, R = unknown> = [
  InitializedResource<T>,
  ResourceActions<T, R>
];

/**
 * Creates a resource that wraps a repeated promise in a reactive pattern:
 * ```typescript
 * // Without source
 * const [resource, { mutate, refetch }] = createResource(fetcher, options);
 * // With source
 * const [resource, { mutate, refetch }] = createResource(source, fetcher, options);
 * ```
 * @param source - reactive data function which has its non-nullish and non-false values passed to the fetcher, optional
 * @param fetcher - function that receives the source (true if source not provided), the last or initial value, and whether the resource is being refetched, and returns a value or a Promise:
 * ```typescript
 * const fetcher: ResourceFetcher<S, T, R> = (
 *   sourceOutput: S,
 *   info: { value: T | undefined, refetching: R | boolean }
 * ) => T | Promise<T>;
 * ```
 * @param options - an optional object with the initialValue and the name (for debugging purposes); see {@link ResourceOptions}
 *
 * @returns ```typescript
 * [Resource<T>, { mutate: Setter<T>, refetch: () => void }]
 * ```
 *
 * * Setting an `initialValue` in the options will mean that both the prev() accessor and the resource should never return undefined (if that is wanted, you need to extend the type with undefined)
 * * `mutate` allows to manually overwrite the resource without calling the fetcher
 * * `refetch` will re-run the fetcher without changing the source, and if called with a value, that value will be passed to the fetcher via the `refetching` property on the fetcher's second parameter
 *
 * @description https://www.solidjs.com/docs/latest/api#createresource
 */
export function createResource<T, R = unknown>(
  fetcher: ResourceFetcher<true, T, R>,
  options: InitializedResourceOptions<NoInfer<T>, true>
): InitializedResourceReturn<T, R>;
export function createResource<T, R = unknown>(
  fetcher: ResourceFetcher<true, T, R>,
  options?: ResourceOptions<NoInfer<T>, true>
): ResourceReturn<T, R>;
export function createResource<T, S, R = unknown>(
  source: ResourceSource<S>,
  fetcher: ResourceFetcher<S, T, R>,
  options: InitializedResourceOptions<NoInfer<T>, S>
): InitializedResourceReturn<T, R>;
export function createResource<T, S, R = unknown>(
  source: ResourceSource<S>,
  fetcher: ResourceFetcher<S, T, R>,
  options?: ResourceOptions<NoInfer<T>, S>
): ResourceReturn<T, R>;
export function createResource<T, S, R>(
  pSource: ResourceSource<S> | ResourceFetcher<S, T, R>,
  pFetcher?: ResourceFetcher<S, T, R> | ResourceOptions<T, S>,
  pOptions?: ResourceOptions<T, S> | undefined
): ResourceReturn<T, R> {
  let source: ResourceSource<S>;
  let fetcher: ResourceFetcher<S, T, R>;
  let options: ResourceOptions<T, S>;
  if ((arguments.length === 2 && typeof pFetcher === "object") || arguments.length === 1) {
    source = true as ResourceSource<S>;
    fetcher = pSource as ResourceFetcher<S, T, R>;
    options = (pFetcher || {}) as ResourceOptions<T, S>;
  } else {
    source = pSource as ResourceSource<S>;
    fetcher = pFetcher as ResourceFetcher<S, T, R>;
    options = pOptions || ({} as ResourceOptions<T, S>);
  }

  let pr: Promise<T> | null = null,
    initP: Promise<T> | T | typeof NO_INIT = NO_INIT,
    id: string | null = null,
    loadedUnderTransition: boolean | null = false,
    scheduled = false,
    resolved = "initialValue" in options,
    dynamic =
      typeof source === "function" && createMemo(source as () => S | false | null | undefined);

  const contexts = new Set<SuspenseContextType>(),
    [value, setValue] = (options.storage || createSignal)(options.initialValue) as Signal<
      T | undefined
    >,
    [error, setError] = createSignal<unknown>(undefined),
    [track, trigger] = createSignal(undefined, { equals: false }),
    [state, setState] = createSignal<"unresolved" | "pending" | "ready" | "refreshing" | "errored">(
      resolved ? "ready" : "unresolved"
    );

  if (sharedConfig.context) {
    id = `${sharedConfig.context.id}${sharedConfig.context.count++}`;
    let v;
    if (options.ssrLoadFrom === "initial") initP = options.initialValue as T;
    else if (sharedConfig.load && (v = sharedConfig.load(id))) initP = v[0];
  }
  function loadEnd(p: Promise<T> | null, v: T | undefined, error?: any, key?: S) {
    if (pr === p) {
      pr = null;
      resolved = true;
      if ((p === initP || v === initP) && options.onHydrated)
        queueMicrotask(() => options.onHydrated!(key, { value: v }));
      initP = NO_INIT;
      if (Transition && p && loadedUnderTransition) {
        Transition.promises.delete(p);
        loadedUnderTransition = false;
        runUpdates(() => {
          Transition!.running = true;
          completeLoad(v, error);
        }, false);
      } else completeLoad(v, error);
    }
    return v;
  }
  function completeLoad(v: T | undefined, err: any) {
    runUpdates(() => {
      if (err === undefined) setValue(() => v);
      setState(err !== undefined ? "errored" : "ready");
      setError(err);
      for (const c of contexts.keys()) c.decrement!();
      contexts.clear();
    }, false);
  }

  function read() {
    const c = SuspenseContext && lookup(Owner, SuspenseContext.id),
      v = value(),
      err = error();
    if (err !== undefined && !pr) throw err;
    if (Listener && !Listener.user && c) {
      createComputed(() => {
        track();
        if (pr) {
          if (c.resolved && Transition && loadedUnderTransition) Transition.promises.add(pr);
          else if (!contexts.has(c)) {
            c.increment();
            contexts.add(c);
          }
        }
      });
    }
    return v;
  }
  function load(refetching: R | boolean = true) {
    if (refetching !== false && scheduled) return;
    scheduled = false;
    const lookup = dynamic ? dynamic() : (source as S);
    loadedUnderTransition = Transition && Transition.running;
    if (lookup == null || lookup === false) {
      loadEnd(pr, untrack(value));
      return;
    }
    if (Transition && pr) Transition.promises.delete(pr);
    const p =
      initP !== NO_INIT
        ? (initP as T | Promise<T>)
        : untrack(() =>
            fetcher(lookup, {
              value: value(),
              refetching
            })
          );
    if (typeof p !== "object" || !(p && "then" in p)) {
      loadEnd(pr, p, undefined, lookup);
      return p;
    }
    pr = p;
    scheduled = true;
    queueMicrotask(() => (scheduled = false));
    runUpdates(() => {
      setState(resolved ? "refreshing" : "pending");
      trigger();
    }, false);
    return p.then(
      v => loadEnd(p, v, undefined, lookup),
      e => loadEnd(p, undefined, castError(e), lookup)
    ) as Promise<T>;
  }
  Object.defineProperties(read, {
    state: { get: () => state() },
    error: { get: () => error() },
    loading: {
      get() {
        const s = state();
        return s === "pending" || s === "refreshing";
      }
    },
    latest: {
      get() {
        if (!resolved) return read();
        const err = error();
        if (err && !pr) throw err;
        return value();
      }
    }
  });
  if (dynamic) createComputed(() => load(false));
  else load(false);
  return [read as Resource<T>, { refetch: load, mutate: setValue }];
}

export interface DeferredOptions<T> {
  equals?: false | ((prev: T, next: T) => boolean);
  name?: string;
  timeoutMs?: number;
}

/**
 * Creates a reactive computation that only runs and notifies the reactive context when the browser is idle
 * ```typescript
 * export function createDeferred<T>(
 *   fn: (v: T) => T,
 *   options?: { timeoutMs?: number, name?: string, equals?: false | ((prev: T, next: T) => boolean) }
 * ): () => T);
 * ```
 * @param fn a function that receives its previous or the initial value, if set, and returns a new value used to react on a computation
 * @param options allows to set the timeout in milliseconds, use a custom comparison function and set a name in dev mode for debugging purposes
 *
 * @description https://www.solidjs.com/docs/latest/api#createdeferred
 */
export function createDeferred<T>(source: Accessor<T>, options?: DeferredOptions<T>) {
  let t: Task,
    timeout = options ? options.timeoutMs : undefined;
  const node = createComputation(
    () => {
      if (!t || !t.fn)
        t = requestCallback(
          () => setDeferred(() => node.value as T),
          timeout !== undefined ? { timeout } : undefined
        );
      return source();
    },
    undefined,
    true
  );
  const [deferred, setDeferred] = createSignal(node.value as T, options);
  updateComputation(node);
  setDeferred(() => node.value as T);
  return deferred;
}

export type EqualityCheckerFunction<T, U> = (a: U, b: T) => boolean;

/**
 * Creates a conditional signal that only notifies subscribers when entering or exiting their key matching the value
 * ```typescript
 * export function createSelector<T, U>(
 *   source: () => T
 *   fn: (a: U, b: T) => boolean,
 *   options?: { name?: string }
 * ): (k: U) => boolean;
 * ```
 * @param source
 * @param fn a function that receives its previous or the initial value, if set, and returns a new value used to react on a computation
 * @param options allows to set a name in dev mode for debugging purposes, optional
 *
 * ```typescript
 * const isSelected = createSelector(selectedId);
 * <For each={list()}>
 *   {(item) => <li classList={{ active: isSelected(item.id) }}>{item.name}</li>}
 * </For>
 * ```
 *
 * This makes the operation O(2) instead of O(n).
 *
 * @description https://www.solidjs.com/docs/latest/api#createselector
 */
export function createSelector<T, U>(
  source: Accessor<T>,
  fn: EqualityCheckerFunction<T, U> = equalFn as TODO,
  options?: BaseOptions
): (key: U) => boolean {
  const subs = new Map<U, Set<Computation<any>>>();
  const node = createComputation(
    (p: T | undefined) => {
      const v = source();
      for (const [key, val] of subs.entries())
        if (fn(key, v) !== fn(key, p!)) {
          for (const c of val.values()) {
            c.state = STALE;
            if (c.pure) Updates!.push(c);
            else Effects!.push(c);
          }
        }
      return v;
    },
    undefined,
    true,
    STALE,
    "_SOLID_DEV_" ? options : undefined
  ) as Memo<any>;
  updateComputation(node);
  return (key: U) => {
    const listener = Listener;
    if (listener) {
      let l: Set<Computation<any>> | undefined;
      if ((l = subs.get(key))) l.add(listener);
      else subs.set(key, (l = new Set([listener])));
      onCleanup(() => {
        l!.delete(listener!);
        !l!.size && subs.delete(key);
      });
    }
    return fn(
      key,
      Transition && Transition.running && Transition.sources.has(node) ? node.tValue : node.value!
    );
  };
}

/**
 * Holds changes inside the block before the reactive context is updated
 * @param fn wraps the reactive updates that should be batched
 * @returns the return value from `fn`
 *
 * @description https://www.solidjs.com/docs/latest/api#batch
 */
export function batch<T>(fn: Accessor<T>): T {
  return runUpdates(fn, false) as T;
}

/**
 * Ignores tracking context inside its scope
 * @param fn the scope that is out of the tracking context
 * @returns the return value of `fn`
 *
 * @description https://www.solidjs.com/docs/latest/api#untrack
 */
export function untrack<T>(fn: Accessor<T>): T {
  if (Listener === null) return fn();

  const listener = Listener;
  Listener = null;
  try {
    return fn();
  } finally {
    Listener = listener;
  }
}

/** @deprecated */
export type ReturnTypes<T> = T extends readonly Accessor<unknown>[]
  ? { [K in keyof T]: T[K] extends Accessor<infer I> ? I : never }
  : T extends Accessor<infer I>
  ? I
  : never;

// transforms a tuple to a tuple of accessors in a way that allows generics to be inferred
export type AccessorArray<T> = [...Extract<{ [K in keyof T]: Accessor<T[K]> }, readonly unknown[]>];

// Also similar to EffectFunction
export type OnEffectFunction<S, Prev, Next extends Prev = Prev> = (
  input: S,
  prevInput: S | undefined,
  prev: Prev
) => Next;

export interface OnOptions {
  defer?: boolean;
}

/**
 * on - make dependencies of a computation explicit
 * ```typescript
 * export function on<S, U>(
 *   deps: Accessor<S> | AccessorArray<S>,
 *   fn: (input: S, prevInput: S | undefined, prevValue: U | undefined) => U,
 *   options?: { defer?: boolean } = {}
 * ): (prevValue: U | undefined) => U;
 * ```
 * @param deps list of reactive dependencies or a single reactive dependency
 * @param fn computation on input; the current previous content(s) of input and the previous value are given as arguments and it returns a new value
 * @param options optional, allows deferred computation until at the end of the next change
 * @returns an effect function that is passed into createEffect. For example:
 *
 * ```typescript
 * createEffect(on(a, (v) => console.log(v, b())));
 *
 * // is equivalent to:
 * createEffect(() => {
 *   const v = a();
 *   untrack(() => console.log(v, b()));
 * });
 * ```
 *
 * @description https://www.solidjs.com/docs/latest/api#on
 */
export function on<S, Next extends Prev, Prev = Next>(
  deps: AccessorArray<S> | Accessor<S>,
  fn: OnEffectFunction<S, undefined | NoInfer<Prev>, Next>,
  options?: OnOptions & { defer?: false }
): EffectFunction<undefined | NoInfer<Next>, NoInfer<Next>>;
export function on<S, Next extends Prev, Prev = Next>(
  deps: AccessorArray<S> | Accessor<S>,
  fn: OnEffectFunction<S, undefined | NoInfer<Prev>, Next>,
  options: OnOptions & { defer: true }
): EffectFunction<undefined | NoInfer<Next>>;
export function on<S, Next extends Prev, Prev = Next>(
  deps: AccessorArray<S> | Accessor<S>,
  fn: OnEffectFunction<S, undefined | NoInfer<Prev>, Next>,
  options?: OnOptions
): EffectFunction<undefined | NoInfer<Next>> {
  const isArray = Array.isArray(deps);
  let prevInput: S;
  let defer = options && options.defer;
  return prevValue => {
    let input: S;
    if (isArray) {
      input = Array(deps.length) as unknown as S;
      for (let i = 0; i < deps.length; i++) (input as unknown as TODO[])[i] = deps[i]();
    } else input = deps();
    if (defer) {
      defer = false;
      return undefined;
    }
    const result = untrack(() => fn(input, prevInput, prevValue));
    prevInput = input;
    return result;
  };
}

/**
 * onMount - run an effect only after initial render on mount
 * @param fn an effect that should run only once on mount
 *
 * @description https://www.solidjs.com/docs/latest/api#onmount
 */
export function onMount(fn: () => void) {
  createEffect(() => untrack(fn));
}

/**
 * onCleanup - run an effect once before the reactive scope is disposed
 * @param fn an effect that should run only once on cleanup
 *
 * @returns the same {@link fn} function that was passed in
 *
 * @description https://www.solidjs.com/docs/latest/api#oncleanup
 */
export function onCleanup<T extends () => any>(fn: T): T {
  if (Owner === null)
    "_SOLID_DEV_" &&
      console.warn("cleanups created outside a `createRoot` or `render` will never be run");
  else if (Owner.cleanups === null) Owner.cleanups = [fn];
  else Owner.cleanups.push(fn);
  return fn;
}

/**
 * catchError - run an effect whenever an error is thrown within the context of the child scopes
 * @param fn boundary for the error
 * @param handler an error handler that receives the error
 *
 * * If the error is thrown again inside the error handler, it will trigger the next available parent handler
 *
 * @description https://www.solidjs.com/docs/latest/api#catcherror
 */
export function catchError<T>(fn: () => T, handler: (err: Error) => void) {
  ERROR || (ERROR = Symbol("error"));
  Owner = createComputation(undefined!, undefined, true);
  Owner.context = { [ERROR]: [handler] };
  try {
    return fn();
  } catch (err) {
    handleError(err);
  } finally {
    Owner = Owner.owner;
  }
}

/**
 * @deprecated since version 1.7.0 and will be removed in next major - use catchError instead
 * onError - run an effect whenever an error is thrown within the context of the child scopes
 * @param fn an error handler that receives the error
 *
 * * If the error is thrown again inside the error handler, it will trigger the next available parent handler
 *
 * @description https://www.solidjs.com/docs/latest/api#onerror
 */
export function onError(fn: (err: Error) => void): void {
  ERROR || (ERROR = Symbol("error"));
  if (Owner === null)
    "_SOLID_DEV_" &&
      console.warn("error handlers created outside a `createRoot` or `render` will never be run");
  else if (Owner.context === null) Owner.context = { [ERROR]: [fn] };
  else if (!Owner.context[ERROR]) Owner.context[ERROR] = [fn];
  else Owner.context[ERROR].push(fn);
}

export function getListener() {
  return Listener;
}

export function getOwner() {
  return Owner;
}

export function runWithOwner<T>(o: typeof Owner, fn: () => T): T | undefined {
  const prev = Owner;
  const prevListener = Listener;
  Owner = o;
  Listener = null;
  try {
    return runUpdates(fn, true)!;
  } catch (err) {
    handleError(err);
  } finally {
    Owner = prev;
    Listener = prevListener;
  }
}

// Transitions
export function enableScheduling(scheduler = requestCallback) {
  Scheduler = scheduler;
}

/**
 * ```typescript
 * export function startTransition(fn: () => void) => Promise<void>
 *
 * @description https://www.solidjs.com/docs/latest/api#usetransition
 */
export function startTransition(fn: () => unknown): Promise<void> {
  if (Transition && Transition.running) {
    fn();
    return Transition.done!;
  }
  const l = Listener;
  const o = Owner;
  return Promise.resolve().then(() => {
    Listener = l;
    Owner = o;
    let t: TransitionState | undefined;
    if (Scheduler || SuspenseContext) {
      t =
        Transition ||
        (Transition = {
          sources: new Set(),
          effects: [],
          promises: new Set(),
          disposed: new Set(),
          queue: new Set(),
          running: true
        });
      t.done || (t.done = new Promise(res => (t!.resolve = res)));
      t.running = true;
    }
    runUpdates(fn, false);
    Listener = Owner = null;
    return t ? t.done : undefined;
  });
}

export type Transition = [Accessor<boolean>, (fn: () => void) => Promise<void>];

/**
 * ```typescript
 * export function useTransition(): [
 *   () => boolean,
 *   (fn: () => void, cb?: () => void) => void
 * ];
 * @returns a tuple; first value is an accessor if the transition is pending and a callback to start the transition
 *
 * @description https://www.solidjs.com/docs/latest/api#usetransition
 */
export function useTransition(): Transition {
  return [transPending, startTransition];
}

export function resumeEffects(e: Computation<any>[]) {
  Effects!.push.apply(Effects, e);
  e.length = 0;
}

export interface DevComponent<T> extends Memo<unknown> {
  props: T;
  name: string;
  component: (props: T) => unknown;
}

// Dev
export function devComponent<P, V>(Comp: (props: P) => V, props: P): V {
  const c = createComputation(
    () =>
      untrack(() => {
        Object.assign(Comp, { [$DEVCOMP]: true });
        return Comp(props);
      }),
    undefined,
    true,
    0
  ) as DevComponent<P>;
  c.props = props;
  c.observers = null;
  c.observerSlots = null;
  c.name = Comp.name;
  c.component = Comp;
  updateComputation(c);
  return (c.tValue !== undefined ? c.tValue : c.value) as V;
}

export function registerGraph(value: SourceMapValue): void {
  if (!Owner) return;
  if (Owner.sourceMap) Owner.sourceMap.push(value);
  else Owner.sourceMap = [value];
  value.graph = Owner;
}

export type ContextProviderComponent<T> = FlowComponent<{ value: T }>;

// Context API
export interface Context<T> {
  id: symbol;
  Provider: ContextProviderComponent<T>;
  defaultValue: T;
}

/**
 * Creates a Context to handle a state scoped for the children of a component
 * ```typescript
 * interface Context<T> {
 *   id: symbol;
 *   Provider: FlowComponent<{ value: T }>;
 *   defaultValue: T;
 * }
 * export function createContext<T>(
 *   defaultValue?: T,
 *   options?: { name?: string }
 * ): Context<T | undefined>;
 * ```
 * @param defaultValue optional default to inject into context
 * @param options allows to set a name in dev mode for debugging purposes
 * @returns The context that contains the Provider Component and that can be used with `useContext`
 *
 * @description https://www.solidjs.com/docs/latest/api#createcontext
 */
export function createContext<T>(
  defaultValue?: undefined,
  options?: EffectOptions
): Context<T | undefined>;
export function createContext<T>(defaultValue: T, options?: EffectOptions): Context<T>;
export function createContext<T>(
  defaultValue?: T,
  options?: EffectOptions
): Context<T | undefined> {
  const id = Symbol("context");
  return { id, Provider: createProvider(id, options), defaultValue };
}

/**
 * use a context to receive a scoped state from a parent's Context.Provider
 *
 * @param context Context object made by `createContext`
 * @returns the current or `defaultValue`, if present
 *
 * @description https://www.solidjs.com/docs/latest/api#usecontext
 */
export function useContext<T>(context: Context<T>): T {
  let ctx;
  return (ctx = lookup(Owner, context.id)) !== undefined ? ctx : context.defaultValue;
}

export type ResolvedJSXElement = Exclude<JSX.Element, JSX.ArrayElement>;
export type ResolvedChildren = ResolvedJSXElement | ResolvedJSXElement[];
export type ChildrenReturn = Accessor<ResolvedChildren> & { toArray: () => ResolvedJSXElement[] };

/**
 * Resolves child elements to help interact with children
 *
 * @param fn an accessor for the children
 * @returns a accessor of the same children, but resolved
 *
 * @description https://www.solidjs.com/docs/latest/api#children
 */
export function children(fn: Accessor<JSX.Element>): ChildrenReturn {
  const children = createMemo(fn);
  const memo = "_SOLID_DEV_"
    ? createMemo(() => resolveChildren(children()), undefined, { name: "children" })
    : createMemo(() => resolveChildren(children()));
  (memo as ChildrenReturn).toArray = () => {
    const c = memo();
    return Array.isArray(c) ? c : c != null ? [c] : [];
  };
  return memo as ChildrenReturn;
}

// Resource API
export type SuspenseContextType = {
  increment?: () => void;
  decrement?: () => void;
  inFallback?: () => boolean;
  effects?: Computation<any>[];
  resolved?: boolean;
};

type SuspenseContext = Context<SuspenseContextType> & {
  active?(): boolean;
  increment?(): void;
  decrement?(): void;
};

let SuspenseContext: SuspenseContext;

export function getSuspenseContext() {
  return SuspenseContext || (SuspenseContext = createContext<SuspenseContextType>({}));
}

// Interop
export function enableExternalSource(factory: ExternalSourceFactory) {
  if (ExternalSourceFactory) {
    const oldFactory = ExternalSourceFactory;
    ExternalSourceFactory = (fn, trigger) => {
      const oldSource = oldFactory(fn, trigger);
      const source = factory(x => oldSource.track(x), trigger);
      return {
        track: x => source.track(x),
        dispose() {
          source.dispose();
          oldSource.dispose();
        }
      };
    };
  } else {
    ExternalSourceFactory = factory;
  }
}

// Internal
export function readSignal(this: SignalState<any> | Memo<any>) {
  const runningTransition = Transition && Transition.running;
  if (
    (this as Memo<any>).sources &&
    ((!runningTransition && (this as Memo<any>).state) ||
      (runningTransition && (this as Memo<any>).tState))
  ) {
    if (
      (!runningTransition && (this as Memo<any>).state === STALE) ||
      (runningTransition && (this as Memo<any>).tState === STALE)
    )
      updateComputation(this as Memo<any>);
    else {
      const updates = Updates;
      Updates = null;
      runUpdates(() => lookUpstream(this as Memo<any>), false);
      Updates = updates;
    }
  }
  if (Listener) {
    const sSlot = this.observers ? this.observers.length : 0;
    if (!Listener.sources) {
      Listener.sources = [this];
      Listener.sourceSlots = [sSlot];
    } else {
      Listener.sources.push(this);
      Listener.sourceSlots!.push(sSlot);
    }
    if (!this.observers) {
      this.observers = [Listener];
      this.observerSlots = [Listener.sources.length - 1];
    } else {
      this.observers.push(Listener);
      this.observerSlots!.push(Listener.sources.length - 1);
    }
  }
  if (runningTransition && Transition!.sources.has(this)) return this.tValue;
  return this.value;
}

export function writeSignal(node: SignalState<any> | Memo<any>, value: any, isComp?: boolean) {
  let current =
    Transition && Transition.running && Transition.sources.has(node) ? node.tValue : node.value;
  if (!node.comparator || !node.comparator(current, value)) {
    if (Transition) {
      const TransitionRunning = Transition.running;
      if (TransitionRunning || (!isComp && Transition.sources.has(node))) {
        Transition.sources.add(node);
        node.tValue = value;
      }
      if (!TransitionRunning) node.value = value;
    } else node.value = value;
    if (node.observers && node.observers.length) {
      runUpdates(() => {
        for (let i = 0; i < node.observers!.length; i += 1) {
          const o = node.observers![i];
          const TransitionRunning = Transition && Transition.running;
          if (TransitionRunning && Transition!.disposed.has(o)) continue;
          if ((TransitionRunning && !o.tState) || (!TransitionRunning && !o.state)) {
            if (o.pure) Updates!.push(o);
            else Effects!.push(o);
            if ((o as Memo<any>).observers) markDownstream(o as Memo<any>);
          }
          if (TransitionRunning) o.tState = STALE;
          else o.state = STALE;
        }
        if (Updates!.length > 10e5) {
          Updates = [];
          if ("_SOLID_DEV_") throw new Error("Potential Infinite Loop Detected.");
          throw new Error();
        }
      }, false);
    }
  }
  return value;
}

function updateComputation(node: Computation<any>) {
  if (!node.fn) return;
  cleanNode(node);
  const owner = Owner,
    listener = Listener,
    time = ExecCount;
  Listener = Owner = node;
  runComputation(
    node,
    Transition && Transition.running && Transition.sources.has(node as Memo<any>)
      ? (node as Memo<any>).tValue
      : node.value,
    time
  );

  if (Transition && !Transition.running && Transition.sources.has(node as Memo<any>)) {
    queueMicrotask(() => {
      runUpdates(() => {
        Transition && (Transition.running = true);
        Listener = Owner = node;
        runComputation(node, (node as Memo<any>).tValue, time);
        Listener = Owner = null;
      }, false);
    });
  }
  Listener = listener;
  Owner = owner;
}

function runComputation(node: Computation<any>, value: any, time: number) {
  let nextValue;
  try {
    nextValue = node.fn(value);
  } catch (err) {
    if (node.pure) {
      if (Transition && Transition.running) {
        node.tState = STALE;
        (node as Memo<any>).tOwned && (node as Memo<any>).tOwned!.forEach(cleanNode);
        (node as Memo<any>).tOwned = undefined;
      } else {
        node.state = STALE;
        node.owned && node.owned.forEach(cleanNode);
        node.owned = null;
      }
    }
    // won't be picked up until next update
    node.updatedAt = time + 1;
    return handleError(err);
  }
  if (!node.updatedAt || node.updatedAt <= time) {
    if (node.updatedAt != null && "observers" in node) {
      writeSignal(node as Memo<any>, nextValue, true);
    } else if (Transition && Transition.running && node.pure) {
      Transition.sources.add(node as Memo<any>);
      (node as Memo<any>).tValue = nextValue;
    } else node.value = nextValue;
    node.updatedAt = time;
  }
}

function createComputation<Next, Init = unknown>(
  fn: EffectFunction<Init | Next, Next>,
  init: Init,
  pure: boolean,
  state: ComputationState = STALE,
  options?: EffectOptions
): Computation<Init | Next, Next> {
  const c: Computation<Init | Next, Next> = {
    fn,
    state: state,
    updatedAt: null,
    owned: null,
    sources: null,
    sourceSlots: null,
    cleanups: null,
    value: init,
    owner: Owner,
    context: null,
    pure
  };

  if (Transition && Transition.running) {
    c.state = 0;
    c.tState = state;
  }

  if (Owner === null)
    "_SOLID_DEV_" &&
      console.warn(
        "computations created outside a `createRoot` or `render` will never be disposed"
      );
  else if (Owner !== UNOWNED) {
    if (Transition && Transition.running && (Owner as Memo<Init, Next>).pure) {
      if (!(Owner as Memo<Init, Next>).tOwned) (Owner as Memo<Init, Next>).tOwned = [c];
      else (Owner as Memo<Init, Next>).tOwned!.push(c);
    } else {
      if (!Owner.owned) Owner.owned = [c];
      else Owner.owned.push(c);
    }
  }

  if ("_SOLID_DEV_" && options && options.name) c.name = options.name;

  if (ExternalSourceFactory) {
    const [track, trigger] = createSignal<void>(undefined, { equals: false });
    const ordinary = ExternalSourceFactory(c.fn, trigger);
    onCleanup(() => ordinary.dispose());
    const triggerInTransition: () => void = () =>
      startTransition(trigger).then(() => inTransition.dispose());
    const inTransition = ExternalSourceFactory(c.fn, triggerInTransition);
    c.fn = x => {
      track();
      return Transition && Transition.running ? inTransition.track(x) : ordinary.track(x);
    };
  }

  if ("_SOLID_DEV_") DevHooks.afterCreateOwner && DevHooks.afterCreateOwner(c);

  return c;
}

function runTop(node: Computation<any>) {
  const runningTransition = Transition && Transition.running;
  if ((!runningTransition && node.state === 0) || (runningTransition && node.tState === 0)) return;
  if (
    (!runningTransition && node.state === PENDING) ||
    (runningTransition && node.tState === PENDING)
  )
    return lookUpstream(node);
  if (node.suspense && untrack(node.suspense.inFallback!))
    return node!.suspense.effects!.push(node!);
  const ancestors = [node];
  while (
    (node = node.owner as Computation<any>) &&
    (!node.updatedAt || node.updatedAt < ExecCount)
  ) {
    if (runningTransition && Transition!.disposed.has(node)) return;
    if ((!runningTransition && node.state) || (runningTransition && node.tState))
      ancestors.push(node);
  }
  for (let i = ancestors.length - 1; i >= 0; i--) {
    node = ancestors[i];
    if (runningTransition) {
      let top = node,
        prev = ancestors[i + 1];
      while ((top = top.owner as Computation<any>) && top !== prev) {
        if (Transition!.disposed.has(top)) return;
      }
    }
    if (
      (!runningTransition && node.state === STALE) ||
      (runningTransition && node.tState === STALE)
    ) {
      updateComputation(node);
    } else if (
      (!runningTransition && node.state === PENDING) ||
      (runningTransition && node.tState === PENDING)
    ) {
      const updates = Updates;
      Updates = null;
      runUpdates(() => lookUpstream(node, ancestors[0]), false);
      Updates = updates;
    }
  }
}

function runUpdates<T>(fn: () => T, init: boolean) {
  if (Updates) return fn();
  let wait = false;
  if (!init) Updates = [];
  if (Effects) wait = true;
  else Effects = [];
  ExecCount++;
  try {
    const res = fn();
    completeUpdates(wait);
    return res;
  } catch (err) {
    if (!wait) Effects = null;
    Updates = null;
    handleError(err);
  }
}

function completeUpdates(wait: boolean) {
  if (Updates) {
    if (Scheduler && Transition && Transition.running) scheduleQueue(Updates);
    else runQueue(Updates);
    Updates = null;
  }
  if (wait) return;
  let res;
  if (Transition) {
    if (!Transition.promises.size && !Transition.queue.size) {
      // finish transition
      const sources = Transition.sources;
      const disposed = Transition.disposed;
      Effects!.push.apply(Effects, Transition!.effects);
      res = Transition.resolve;
      for (const e of Effects!) {
        "tState" in e && (e.state = e.tState!);
        delete e.tState;
      }
      Transition = null;
      runUpdates(() => {
        for (const d of disposed) cleanNode(d);
        for (const v of sources) {
          v.value = v.tValue;
          if ((v as Memo<any>).owned) {
            for (let i = 0, len = (v as Memo<any>).owned!.length; i < len; i++)
              cleanNode((v as Memo<any>).owned![i]);
          }
          if ((v as Memo<any>).tOwned) (v as Memo<any>).owned = (v as Memo<any>).tOwned!;
          delete v.tValue;
          delete (v as Memo<any>).tOwned;
          (v as Memo<any>).tState = 0;
        }
        setTransPending(false);
      }, false);
    } else if (Transition.running) {
      Transition.running = false;
      Transition.effects.push.apply(Transition.effects, Effects!);
      Effects = null;
      setTransPending(true);
      return;
    }
  }
  const e = Effects!;
  Effects = null;
  if (e!.length) runUpdates(() => runEffects(e), false);
  else if ("_SOLID_DEV_") DevHooks.afterUpdate && DevHooks.afterUpdate();
  if (res) res();
}

function runQueue(queue: Computation<any>[]) {
  for (let i = 0; i < queue.length; i++) runTop(queue[i]);
}

function scheduleQueue(queue: Computation<any>[]) {
  for (let i = 0; i < queue.length; i++) {
    const item = queue[i];
    const tasks = Transition!.queue;
    if (!tasks.has(item)) {
      tasks.add(item);
      Scheduler!(() => {
        tasks.delete(item);
        runUpdates(() => {
          Transition!.running = true;
          runTop(item);
        }, false);
        Transition && (Transition.running = false);
      });
    }
  }
}

function runUserEffects(queue: Computation<any>[]) {
  let i,
    userLength = 0;
  for (i = 0; i < queue.length; i++) {
    const e = queue[i];
    if (!e.user) runTop(e);
    else queue[userLength++] = e;
  }
  if (sharedConfig.context) setHydrateContext();
  for (i = 0; i < userLength; i++) runTop(queue[i]);
}

function lookUpstream(node: Computation<any>, ignore?: Computation<any>) {
  const runningTransition = Transition && Transition.running;
  if (runningTransition) node.tState = 0;
  else node.state = 0;
  for (let i = 0; i < node.sources!.length; i += 1) {
    const source = node.sources![i] as Memo<any>;
    if (source.sources) {
      if (
        (!runningTransition && source.state === STALE) ||
        (runningTransition && source.tState === STALE)
      ) {
        if (source !== ignore && (!source.updatedAt || source.updatedAt < ExecCount))
          runTop(source);
      } else if (
        (!runningTransition && source.state === PENDING) ||
        (runningTransition && source.tState === PENDING)
      )
        lookUpstream(source, ignore);
    }
  }
}

function markDownstream(node: Memo<any>) {
  const runningTransition = Transition && Transition.running;
  for (let i = 0; i < node.observers!.length; i += 1) {
    const o = node.observers![i];
    if ((!runningTransition && !o.state) || (runningTransition && !o.tState)) {
      if (runningTransition) o.tState = PENDING;
      else o.state = PENDING;
      if (o.pure) Updates!.push(o);
      else Effects!.push(o);
      (o as Memo<any>).observers && markDownstream(o as Memo<any>);
    }
  }
}

function cleanNode(node: Owner) {
  let i;
  if ((node as Computation<any>).sources) {
    while ((node as Computation<any>).sources!.length) {
      const source = (node as Computation<any>).sources!.pop()!,
        index = (node as Computation<any>).sourceSlots!.pop()!,
        obs = source.observers;
      if (obs && obs.length) {
        const n = obs.pop()!,
          s = source.observerSlots!.pop()!;
        if (index < obs.length) {
          n.sourceSlots![s] = index;
          obs[index] = n;
          source.observerSlots![index] = s;
        }
      }
    }
  }

  if (Transition && Transition.running && (node as Memo<any>).pure) {
    if ((node as Memo<any>).tOwned) {
      for (i = (node as Memo<any>).tOwned!.length; i >= 0; i--)
        cleanNode((node as Memo<any>).tOwned![i]);
      delete (node as Memo<any>).tOwned;
    }
    reset(node as Computation<any>, true);
  } else if (node.owned) {
    for (i = node.owned.length - 1; i >= 0; i--) cleanNode(node.owned[i]);
    node.owned = null;
  }

  if (node.cleanups) {
    for (i = node.cleanups.length - 1; i >= 0; i--) node.cleanups[i]();
    node.cleanups = null;
  }
  if (Transition && Transition.running) (node as Computation<any>).tState = 0;
  else (node as Computation<any>).state = 0;
  node.context = null;
  "_SOLID_DEV_" && delete node.sourceMap;
}

function reset(node: Computation<any>, top?: boolean) {
  if (!top) {
    node.tState = 0;
    Transition!.disposed.add(node);
  }
  if (node.owned) {
    for (let i = 0; i < node.owned.length; i++) reset(node.owned[i]);
  }
}

function castError(err: unknown): Error {
  if (err instanceof Error) return err;
  return new Error(typeof err === "string" ? err : "Unknown error", { cause: err });
}
function runErrors(fns: ((err: any) => void)[], err: any) {
  for (const f of fns) f(err);
}
function handleError(err: unknown) {
  const fns = ERROR && lookup(Owner, ERROR);
  if (!fns) throw err;
  const error = castError(err);
  if (Effects)
    Effects!.push({
      fn() {
<<<<<<< HEAD
        runErrors(fns, error);
      },
      state: STALE
    } as unknown as Computation<any>);
  else runErrors(fns, error);
=======
        runErrors(fns, err);
      },
      state: STALE
    } as unknown as Computation<any>);
  else runErrors(fns, err);
>>>>>>> 77373cc4
}

function lookup(owner: Owner | null, key: symbol | string): any {
  return owner
    ? owner.context && owner.context[key] !== undefined
      ? owner.context[key]
      : lookup(owner.owner, key)
    : undefined;
}

function resolveChildren(children: JSX.Element | Accessor<any>): ResolvedChildren {
  if (typeof children === "function" && !children.length) return resolveChildren(children());
  if (Array.isArray(children)) {
    const results: any[] = [];
    for (let i = 0; i < children.length; i++) {
      const result = resolveChildren(children[i]);
      Array.isArray(result) ? results.push.apply(results, result) : results.push(result);
    }
    return results;
  }
  return children as ResolvedChildren;
}

function createProvider(id: symbol, options?: EffectOptions) {
  return function provider(props: FlowProps<{ value: unknown }>) {
    let res;
    createRenderEffect(
      () =>
        (res = untrack(() => {
          Owner!.context = { [id]: props.value };
          return children(() => props.children);
        })),
      undefined,
      options
    );
    return res;
  };
}

type TODO = any;<|MERGE_RESOLUTION|>--- conflicted
+++ resolved
@@ -1692,19 +1692,11 @@
   if (Effects)
     Effects!.push({
       fn() {
-<<<<<<< HEAD
         runErrors(fns, error);
       },
       state: STALE
     } as unknown as Computation<any>);
   else runErrors(fns, error);
-=======
-        runErrors(fns, err);
-      },
-      state: STALE
-    } as unknown as Computation<any>);
-  else runErrors(fns, err);
->>>>>>> 77373cc4
 }
 
 function lookup(owner: Owner | null, key: symbol | string): any {
