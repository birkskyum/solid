--- conflicted
+++ resolved
@@ -144,7 +144,6 @@
 
   test("dispose", () => disposer());
 });
-<<<<<<< HEAD
 
 describe("Testing nonkeyed function show control flow", () => {
   let div: HTMLDivElement, disposer: () => void;
@@ -229,8 +228,6 @@
 
   test("dispose", () => disposer());
 });
-=======
->>>>>>> 4c78aef3
 
 describe("Testing an only child show control flow with keyed function", () => {
   let div: HTMLDivElement, disposer: () => void;
@@ -263,7 +260,6 @@
     setData({ count: 5 });
     expect((div.firstChild as HTMLSpanElement).innerHTML).toBe("5");
     setData({ count: 2 });
-<<<<<<< HEAD
     expect((div.firstChild as HTMLSpanElement).innerHTML).toBe("2");
   });
 
@@ -301,8 +297,6 @@
     setData({ count: 5 });
     expect((div.firstChild as HTMLSpanElement).innerHTML).toBe("5");
     setData({ count: 2 });
-=======
->>>>>>> 4c78aef3
     expect((div.firstChild as HTMLSpanElement).innerHTML).toBe("2");
   });
 
