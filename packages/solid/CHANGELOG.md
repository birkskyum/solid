--- conflicted
+++ resolved
@@ -1,6 +1,5 @@
 # solid-js
 
-<<<<<<< HEAD
 ## 1.7.0-beta.4
 
 ### Patch Changes
@@ -53,14 +52,12 @@
 - 71c40af: DEV: Minor additions and change the API of dev hooks
 - e245736: Fixed test case for setStore 7 parameter overload by fixing KeyOf giving number for KeyOf<never>
 - 6a4fe46: fix #1553 improper html entity encoding in literal expressions
-=======
 ## 1.6.16
 
 ### Patch Changes
 
 - d10da016: Fix #1651 hydration markers introduced too early
 - 620c7636: Switch test runner from Jest to Vitest
->>>>>>> 4c78aef3
 
 ## 1.6.15
 
