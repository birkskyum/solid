# solid-js

<<<<<<< HEAD
## 1.7.0-beta.0

### Minor Changes

- 503b632: Add type narrowing non-keyed control flow
- 86c3227: always cast to errors when handled
- f7dc355: Remove FunctionElement from JSX.Element types

### Patch Changes

- 4929530: Remove name generation of owners and signals
- 71c40af: DEV: Minor additions and change the API of dev hooks
- e245736: Fixed test case for setStore 7 parameter overload by fixing KeyOf giving number for KeyOf<never>
- 6a4fe46: fix #1553 improper html entity encoding in literal expressions
=======
## 1.6.14

### Patch Changes

- 6cceab2f: fix #1613 broken renderToString

## 1.6.13

### Patch Changes

- af20f00b: fix #1602 wrong resource state during SSR
- 60f8624d: fix #1596 ssr fragment text merge, fix #1599 ssr onCleanup

## 1.6.12

### Patch Changes

- e2888c77: Correct the type of `isServer` const to `boolean` from `false`.
- 676ed331: docs: fix typos
- b8a3ff13: fix #1586 error boundary called twice
- 1aff80c6: fix #1573 top level reconcile not merging
- 53db3f0f: fix fallback hydration
- 47d574a8: fix #1588: dynamic mount elements in Portals without recreation
- e245736f: Fixed test case for setStore 7 parameter overload by fixing KeyOf giving number for KeyOf<never>
- 61d1fe25: Export `isDev` const from solid-js/web for differentiating between dev/prod env.
- 4fdec4f9: fix #1564, fix #1567 template literal bugs
>>>>>>> 77373cc4

## 1.6.11

### Patch Changes

- bfbd002: Fixed the store setter's recursive fallback overload not terminating with non-numbers
- 1ecdea4: chore: export package.json
- 91d518a: fix: createResource should not ignores empty string throw
- 18e734d: Support null for detachedOwner in createRoot
- 12d458d: fix #1547, missing SVGPattern type
- 4aaa94b: Fix: swap KeyOf for MutableKeyOf in one of the SetStoreFunction overload
- c26f933: Add fast track for `untrack` in case of `null` listener
- 6fb3cd8: fix #1541: process errors at the end of synchronous execution
- c5b208c: fix #1522, errors stop future effects from running

## 1.6.10

### Patch Changes

- 1b32e63: Fix broken comments description link to solid docs
- dd879da: fix #1493 export DynamicProps
- d89e791: Add generic to onCleanup
- 695d99b: Export `EffectOptions` and `OnOptions` from main module
- d35a1ca: Fixed the return type of the `Symbol.observable` method of the `observable` in the generated `.d.ts`
- 7ab43a4: fix #1492 SSR Spread Breaks Hydration
  fix #1495 runWithOwner not clearing listener
  fix #1498 unrecoverable error in async batch

## 1.6.9

### Patch Changes

- a572c12: Streaming without a wrapper and compile time JSX validation
- 0ad9859: fix #1478 error infinite loop
- 12629a3: DEV: registerGraph `graph` property added to values

## 1.6.8

### Patch Changes

- 6db2d89: Fix #1461 - streaming broken due to reusing same resources for lazy dedupe

## 1.6.7

### Patch Changes

- c4ac14c: Format/Cleanup Types and code style
- 1384496: Fix unowned roots having owner in dev
- 1dbd5a9: stub out render and hydrate on server
- 368e508: make splitProps with dynamic source return proxies
- 54f3068: fix #1452 runWithOwner responsible for errors in its scope
- c8edacd: Fix lazy defined in components during SSR
- 89baf12: fix boolean escaping, improve ssr performance

## 1.6.6

### Patch Changes

- a603850: Export SignalOptions
- 2119211: fix #1423 - inlined arrow functions in SSR and update rollup
- 5a5a72d: Fix #1436 incorrectly missing proxy detection
- 5eb575a: fix: delete lazy contexts one by one as they are completed

## 1.6.5

### Patch Changes

- 50d1304: fix #1416 nulls in array reconcile
- ee71b16: fix #1410 - node 14 compatibility. Remove `||=` operator that isn't available on some legacy platforms.

## 1.6.4

### Patch Changes

- a42a5f6: memoize merging functions

## 1.6.3

### Patch Changes

- e95e95f: Bug fixes and testing changelog<|MERGE_RESOLUTION|>--- conflicted
+++ resolved
@@ -1,6 +1,5 @@
 # solid-js
 
-<<<<<<< HEAD
 ## 1.7.0-beta.0
 
 ### Minor Changes
@@ -15,7 +14,6 @@
 - 71c40af: DEV: Minor additions and change the API of dev hooks
 - e245736: Fixed test case for setStore 7 parameter overload by fixing KeyOf giving number for KeyOf<never>
 - 6a4fe46: fix #1553 improper html entity encoding in literal expressions
-=======
 ## 1.6.14
 
 ### Patch Changes
@@ -42,7 +40,6 @@
 - e245736f: Fixed test case for setStore 7 parameter overload by fixing KeyOf giving number for KeyOf<never>
 - 61d1fe25: Export `isDev` const from solid-js/web for differentiating between dev/prod env.
 - 4fdec4f9: fix #1564, fix #1567 template literal bugs
->>>>>>> 77373cc4
 
 ## 1.6.11
 
