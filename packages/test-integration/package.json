--- conflicted
+++ resolved
@@ -14,9 +14,5 @@
     "gitly": "^2.2.1",
     "shelljs": "^0.8.5"
   },
-<<<<<<< HEAD
   "version": "1.7.0-beta.4"
-=======
-  "version": "1.6.16"
->>>>>>> 4c78aef3
 }