--- conflicted
+++ resolved
@@ -1,6 +1,5 @@
 # test-integration
 
-<<<<<<< HEAD
 ## 1.7.0-beta.0
 
 ### Patch Changes
@@ -14,7 +13,6 @@
 - Updated dependencies [6a4fe46]
   - solid-js@1.7.0-beta.0
   - babel-preset-solid@1.7.0-beta.0
-=======
 ## 1.6.15
 
 ### Patch Changes
@@ -23,7 +21,6 @@
 - Updated dependencies [da83ebda]
   - solid-js@1.6.15
 
->>>>>>> 220a2896
 ## 1.6.14
 
 ### Patch Changes
