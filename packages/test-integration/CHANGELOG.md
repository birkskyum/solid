# test-integration

<<<<<<< HEAD
## 1.7.0-beta.0

### Patch Changes

- Updated dependencies [503b632]
- Updated dependencies [86c3227]
- Updated dependencies [f7dc355]
- Updated dependencies [4929530]
- Updated dependencies [71c40af]
- Updated dependencies [e245736]
- Updated dependencies [6a4fe46]
  - solid-js@1.7.0-beta.0
  - babel-preset-solid@1.7.0-beta.0
=======
## 1.6.14

### Patch Changes

- Updated dependencies [6cceab2f]
  - solid-js@1.6.14

## 1.6.13

### Patch Changes

- Updated dependencies [af20f00b]
- Updated dependencies [60f8624d]
  - solid-js@1.6.13
  - babel-preset-solid@1.6.13

## 1.6.12

### Patch Changes

- 676ed331: docs: fix typos
- Updated dependencies [e2888c77]
- Updated dependencies [676ed331]
- Updated dependencies [b8a3ff13]
- Updated dependencies [1aff80c6]
- Updated dependencies [53db3f0f]
- Updated dependencies [47d574a8]
- Updated dependencies [e245736f]
- Updated dependencies [61d1fe25]
- Updated dependencies [081ca06c]
- Updated dependencies [4fdec4f9]
  - solid-js@1.6.12
  - babel-preset-solid@1.6.12
>>>>>>> 77373cc4

## 1.6.11

### Patch Changes

- Updated dependencies [bfbd002]
- Updated dependencies [1ecdea4]
- Updated dependencies [91d518a]
- Updated dependencies [18e734d]
- Updated dependencies [12d458d]
- Updated dependencies [4aaa94b]
- Updated dependencies [c26f933]
- Updated dependencies [6fb3cd8]
- Updated dependencies [c5b208c]
  - solid-js@1.6.11

## 1.6.10

### Patch Changes

- Updated dependencies [1b32e63]
- Updated dependencies [dd879da]
- Updated dependencies [d89e791]
- Updated dependencies [695d99b]
- Updated dependencies [d35a1ca]
- Updated dependencies [7ab43a4]
  - solid-js@1.6.10
  - babel-preset-solid@1.6.10

## 1.6.9

### Patch Changes

- Updated dependencies [a572c12]
- Updated dependencies [0ad9859]
- Updated dependencies [12629a3]
  - babel-preset-solid@1.6.9
  - solid-js@1.6.9

## 1.6.8

### Patch Changes

- Updated dependencies [6db2d89]
  - solid-js@1.6.8

## 1.6.7

### Patch Changes

- Updated dependencies [c4ac14c]
- Updated dependencies [1384496]
- Updated dependencies [1dbd5a9]
- Updated dependencies [368e508]
- Updated dependencies [54f3068]
- Updated dependencies [c8edacd]
- Updated dependencies [89baf12]
  - solid-js@1.6.7
  - babel-preset-solid@1.6.7

## 1.6.6

### Patch Changes

- Updated dependencies [a603850]
- Updated dependencies [2119211]
- Updated dependencies [5a5a72d]
- Updated dependencies [5eb575a]
  - solid-js@1.6.6
  - babel-preset-solid@1.6.6

## 1.6.5

### Patch Changes

- Updated dependencies [50d1304]
- Updated dependencies [ee71b16]
  - solid-js@1.6.5

## 1.6.4

### Patch Changes

- Updated dependencies [a42a5f6]
  - solid-js@1.6.4

## 1.6.3

### Patch Changes

- e95e95f: Bug fixes and testing changelog
- Updated dependencies [e95e95f]
  - babel-preset-solid@1.6.3
  - solid-js@1.6.3<|MERGE_RESOLUTION|>--- conflicted
+++ resolved
@@ -1,6 +1,5 @@
 # test-integration
 
-<<<<<<< HEAD
 ## 1.7.0-beta.0
 
 ### Patch Changes
@@ -14,7 +13,6 @@
 - Updated dependencies [6a4fe46]
   - solid-js@1.7.0-beta.0
   - babel-preset-solid@1.7.0-beta.0
-=======
 ## 1.6.14
 
 ### Patch Changes
@@ -48,7 +46,6 @@
 - Updated dependencies [4fdec4f9]
   - solid-js@1.6.12
   - babel-preset-solid@1.6.12
->>>>>>> 77373cc4
 
 ## 1.6.11
 
