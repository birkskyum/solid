--- conflicted
+++ resolved
@@ -1,44 +1,35 @@
-{
-  "name": "solid-ssr",
-  "description": "Patches node to work with Solid's SSR",
-<<<<<<< HEAD
-  "version": "0.22.0-beta.1",
-=======
-  "version": "0.21.6",
->>>>>>> 50164fa8
-  "author": "Ryan Carniato",
-  "license": "MIT",
-  "repository": {
-    "type": "git",
-    "url": "https://github.com/ryansolid/solid/solid-ssr"
-  },
-  "main": "index.js",
-  "types": "index.d.ts",
-  "files": [
-    "static"
-  ],
-  "scripts": {
-    "build:example:async": "rollup -c examples/async/rollup.config.js",
-    "start:example:async": "node examples/async/lib/index.js",
-    "build:example:ssg": "rollup -c examples/ssg/rollup.config.js && node examples/ssg/export.js",
-    "start:example:ssg": "npx serve examples/ssg/public -l 8080",
-    "build:example:ssr": "rollup -c examples/ssr/rollup.config.js",
-    "start:example:ssr": "node examples/ssr/lib/index.js",
-    "build:example:stream": "rollup -c examples/stream/rollup.config.js",
-    "start:example:stream": "node examples/stream/lib/index.js"
-  },
-  "devDependencies": {
-    "babel-preset-solid": "^0.22.0-beta.0",
-    "express": "^4.17.1",
-<<<<<<< HEAD
-    "solid-js": "^0.22.0-beta.1",
-    "solid-styled-components": "^0.22.0-beta.1"
-=======
-    "solid-js": "^0.21.6",
-    "solid-styled-components": "^0.21.6"
->>>>>>> 50164fa8
-  },
-  "peerDependencies": {
-    "solid-js": "*"
-  }
-}+{
+  "name": "solid-ssr",
+  "description": "Patches node to work with Solid's SSR",
+  "version": "0.22.0-beta.1",
+  "author": "Ryan Carniato",
+  "license": "MIT",
+  "repository": {
+    "type": "git",
+    "url": "https://github.com/ryansolid/solid/solid-ssr"
+  },
+  "main": "index.js",
+  "types": "index.d.ts",
+  "files": [
+    "static"
+  ],
+  "scripts": {
+    "build:example:async": "rollup -c examples/async/rollup.config.js",
+    "start:example:async": "node examples/async/lib/index.js",
+    "build:example:ssg": "rollup -c examples/ssg/rollup.config.js && node examples/ssg/export.js",
+    "start:example:ssg": "npx serve examples/ssg/public -l 8080",
+    "build:example:ssr": "rollup -c examples/ssr/rollup.config.js",
+    "start:example:ssr": "node examples/ssr/lib/index.js",
+    "build:example:stream": "rollup -c examples/stream/rollup.config.js",
+    "start:example:stream": "node examples/stream/lib/index.js"
+  },
+  "devDependencies": {
+    "babel-preset-solid": "^0.22.0-beta.0",
+    "express": "^4.17.1",
+    "solid-js": "^0.22.0-beta.1",
+    "solid-styled-components": "^0.22.0-beta.1"
+  },
+  "peerDependencies": {
+    "solid-js": "*"
+  }
+}