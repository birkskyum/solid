# solid-element

<<<<<<< HEAD
## 1.7.0-beta.0

### Patch Changes

- Updated dependencies [503b632]
- Updated dependencies [86c3227]
- Updated dependencies [f7dc355]
- Updated dependencies [4929530]
- Updated dependencies [71c40af]
- Updated dependencies [e245736]
- Updated dependencies [6a4fe46]
  - solid-js@1.7.0-beta.0
=======
## 1.6.4

### Patch Changes

- 676ed331: docs: fix typos
- Updated dependencies [e2888c77]
- Updated dependencies [676ed331]
- Updated dependencies [b8a3ff13]
- Updated dependencies [1aff80c6]
- Updated dependencies [53db3f0f]
- Updated dependencies [47d574a8]
- Updated dependencies [e245736f]
- Updated dependencies [61d1fe25]
- Updated dependencies [4fdec4f9]
  - solid-js@1.6.12
>>>>>>> 77373cc4

## 1.6.3

### Patch Changes

- e95e95f: Bug fixes and testing changelog
- Updated dependencies [e95e95f]
  - solid-js@1.6.3<|MERGE_RESOLUTION|>--- conflicted
+++ resolved
@@ -1,6 +1,5 @@
 # solid-element
 
-<<<<<<< HEAD
 ## 1.7.0-beta.0
 
 ### Patch Changes
@@ -13,7 +12,6 @@
 - Updated dependencies [e245736]
 - Updated dependencies [6a4fe46]
   - solid-js@1.7.0-beta.0
-=======
 ## 1.6.4
 
 ### Patch Changes
@@ -29,7 +27,6 @@
 - Updated dependencies [61d1fe25]
 - Updated dependencies [4fdec4f9]
   - solid-js@1.6.12
->>>>>>> 77373cc4
 
 ## 1.6.3
 
