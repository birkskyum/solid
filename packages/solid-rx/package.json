<<<<<<< HEAD
{
  "name": "solid-rx",
  "version": "0.19.2",
  "description": "Functionally reactive extensions for Solid.js",
  "author": "Ryan Carniato <ryansolid@gmail.com>",
  "homepage": "https://github.com/ryansolid/solid/blob/master/packages/solid-rx#readme",
  "license": "MIT",
  "main": "lib/solid-rx.js",
  "module": "dist/solid-rx.js",
  "types": "types/index.d.ts",
  "files": [
    "dist",
    "lib",
    "types"
  ],
  "repository": {
    "type": "git",
    "url": "git+https://github.com/ryansolid/solid.git"
  },
  "scripts": {
    "build": "rollup -c && tsc",
    "test": "jest",
    "test:coverage": "jest --coverage"
  },
  "bugs": {
    "url": "https://github.com/ryansolid/solid/issues"
  },
  "peerDependencies": {
    "solid-js": "^0.18.0"
  },
  "devDependencies": {
    "solid-js": "^0.19.2"
  }
}
=======
{
  "name": "solid-rx",
  "version": "0.19.3",
  "description": "Functionally reactive extensions for Solid.js",
  "author": "Ryan Carniato <ryansolid@gmail.com>",
  "homepage": "https://github.com/ryansolid/solid/blob/master/packages/solid-rx#readme",
  "license": "MIT",
  "main": "lib/solid-rx.js",
  "module": "dist/solid-rx.js",
  "types": "types/index.d.ts",
  "files": [
    "dist",
    "lib",
    "types"
  ],
  "repository": {
    "type": "git",
    "url": "git+https://github.com/ryansolid/solid.git"
  },
  "scripts": {
    "build": "rollup -c && tsc",
    "test": "jest",
    "test:coverage": "jest --coverage"
  },
  "bugs": {
    "url": "https://github.com/ryansolid/solid/issues"
  },
  "peerDependencies": {
    "solid-js": "^0.18.0"
  },
  "devDependencies": {
    "solid-js": "^0.19.3"
  }
}
>>>>>>> 86abfe40
<|MERGE_RESOLUTION|>--- conflicted
+++ resolved
@@ -1,39 +1,3 @@
-<<<<<<< HEAD
-{
-  "name": "solid-rx",
-  "version": "0.19.2",
-  "description": "Functionally reactive extensions for Solid.js",
-  "author": "Ryan Carniato <ryansolid@gmail.com>",
-  "homepage": "https://github.com/ryansolid/solid/blob/master/packages/solid-rx#readme",
-  "license": "MIT",
-  "main": "lib/solid-rx.js",
-  "module": "dist/solid-rx.js",
-  "types": "types/index.d.ts",
-  "files": [
-    "dist",
-    "lib",
-    "types"
-  ],
-  "repository": {
-    "type": "git",
-    "url": "git+https://github.com/ryansolid/solid.git"
-  },
-  "scripts": {
-    "build": "rollup -c && tsc",
-    "test": "jest",
-    "test:coverage": "jest --coverage"
-  },
-  "bugs": {
-    "url": "https://github.com/ryansolid/solid/issues"
-  },
-  "peerDependencies": {
-    "solid-js": "^0.18.0"
-  },
-  "devDependencies": {
-    "solid-js": "^0.19.2"
-  }
-}
-=======
 {
   "name": "solid-rx",
   "version": "0.19.3",
@@ -67,5 +31,4 @@
   "devDependencies": {
     "solid-js": "^0.19.3"
   }
-}
->>>>>>> 86abfe40
+}