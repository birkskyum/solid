{
  "name": "react-solid-state",
  "description": "Auto tracking state management for modern React",
<<<<<<< HEAD
  "version": "0.22.0-beta.1",
=======
  "version": "0.21.6",
>>>>>>> 50164fa8
  "author": "Ryan Carniato",
  "license": "MIT",
  "homepage": "https://github.com/ryansolid/solid/blob/master/packages/react-solid-state#readme",
  "main": "lib/react-solid-state.js",
  "module": "src/index.js",
  "files": [
    "lib",
    "src"
  ],
  "scripts": {
    "build": "rollup -c",
    "test": "jest",
    "test:coverage": "jest --coverage"
  },
  "dependencies": {
<<<<<<< HEAD
    "solid-js": "^0.22.0-beta.1"
=======
    "solid-js": "^0.21.6"
>>>>>>> 50164fa8
  },
  "peerDependencies": {
    "react": "^16.8.2",
    "react-dom": "^16.8.2"
  },
  "devDependencies": {
    "@babel/preset-react": "^7.8.0",
    "react": "^16.11.0",
    "react-dom": "^16.11.0",
    "react-testing-library": "^7.0.1"
  }
}<|MERGE_RESOLUTION|>--- conflicted
+++ resolved
@@ -1,40 +1,32 @@
-{
-  "name": "react-solid-state",
-  "description": "Auto tracking state management for modern React",
-<<<<<<< HEAD
-  "version": "0.22.0-beta.1",
-=======
-  "version": "0.21.6",
->>>>>>> 50164fa8
-  "author": "Ryan Carniato",
-  "license": "MIT",
-  "homepage": "https://github.com/ryansolid/solid/blob/master/packages/react-solid-state#readme",
-  "main": "lib/react-solid-state.js",
-  "module": "src/index.js",
-  "files": [
-    "lib",
-    "src"
-  ],
-  "scripts": {
-    "build": "rollup -c",
-    "test": "jest",
-    "test:coverage": "jest --coverage"
-  },
-  "dependencies": {
-<<<<<<< HEAD
-    "solid-js": "^0.22.0-beta.1"
-=======
-    "solid-js": "^0.21.6"
->>>>>>> 50164fa8
-  },
-  "peerDependencies": {
-    "react": "^16.8.2",
-    "react-dom": "^16.8.2"
-  },
-  "devDependencies": {
-    "@babel/preset-react": "^7.8.0",
-    "react": "^16.11.0",
-    "react-dom": "^16.11.0",
-    "react-testing-library": "^7.0.1"
-  }
-}+{
+  "name": "react-solid-state",
+  "description": "Auto tracking state management for modern React",
+  "version": "0.22.0-beta.1",
+  "author": "Ryan Carniato",
+  "license": "MIT",
+  "homepage": "https://github.com/ryansolid/solid/blob/master/packages/react-solid-state#readme",
+  "main": "lib/react-solid-state.js",
+  "module": "src/index.js",
+  "files": [
+    "lib",
+    "src"
+  ],
+  "scripts": {
+    "build": "rollup -c",
+    "test": "jest",
+    "test:coverage": "jest --coverage"
+  },
+  "dependencies": {
+    "solid-js": "^0.22.0-beta.1"
+  },
+  "peerDependencies": {
+    "react": "^16.8.2",
+    "react-dom": "^16.8.2"
+  },
+  "devDependencies": {
+    "@babel/preset-react": "^7.8.0",
+    "react": "^16.11.0",
+    "react-dom": "^16.11.0",
+    "react-testing-library": "^7.0.1"
+  }
+}